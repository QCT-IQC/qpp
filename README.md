# Quantum++

## Version 2.6 - 9 January 2021

**Build status:**

[![Build status - CircleCI Linux/macOS](https://circleci.com/gh/softwareQinc/qpp.svg?style=svg)](https://circleci.com/gh/softwareQinc/qpp)
[![Build Status](https://travis-ci.org/softwareQinc/qpp.svg?branch=main)](https://travis-ci.org/softwareQinc/qpp)
[![Build status](https://ci.appveyor.com/api/projects/status/1k2866yffaiaapmw?svg=true)](https://ci.appveyor.com/project/vsoftco/qpp)

**Chat (questions/issues)**

[![Join the chat at https://gitter.im/vsoftco_qpp](https://badges.gitter.im/Join%20Chat.svg)](https://gitter.im/vsoftco_qpp/Lobby/?utm_source=badge&utm_medium=badge&utm_campaign=pr-badge&utm_content=badge)

---

## About

Quantum++ is a modern C++11 general purpose quantum computing library, composed
solely of template header files. Quantum++ is written in standard C++11 and has
very low external dependencies, using only the
[Eigen 3](http://eigen.tuxfamily.org) linear algebra header-only template
library and, if available, the [OpenMP](http://openmp.org/) multi-processing
library.

Quantum++ is not restricted to qubit systems or specific quantum information
processing tasks, being capable of simulating arbitrary quantum processes. The
main design factors taken in consideration were the ease of use, high
portability, and high performance. The library's simulation capabilities are
only restricted by the amount of available physical memory. On a typical
machine (Intel i5 8Gb RAM) Quantum++ can successfully simulate the evolution of
25 qubits in a pure state or of 12 qubits in a mixed state reasonably fast.

To report any bugs or ask for additional features/enhancements, please
[submit an issue](https://github.com/softwareQinc/qpp/issues) with an
appropriate label.

If you are interesting in contributing to this project, feel free to contact me.
Alternatively, fork the repository, add your contribution, then finally create a
pull request. If I accept the pull request, I will merge your custom branch with
the latest development branch. The latter will eventually be merged into a
future release version. To contribute, you need to have a solid knowledge of
C++ (preferably C++11), including templates and the standard library, a basic
knowledge of quantum computing and linear algebra, and working experience
with [Eigen 3](http://eigen.tuxfamily.org).

For additional [Eigen 3](http://eigen.tuxfamily.org) documentation
see <http://eigen.tuxfamily.org/dox/>. For a simple
[Eigen 3](http://eigen.tuxfamily.org) quick ASCII reference see
<http://eigen.tuxfamily.org/dox/AsciiQuickReference.txt>.

Copyright (c) 2013 - 2021 softwareQ Inc. All rights reserved.

---

## License

[Quantum++](https://github.com/softwareQinc/qpp) is distributed under the MIT
license. Please see the
[`LICENSE`](https://github.com/softwareQinc/qpp/blob/main/LICENSE) file for more
details.

---

## Installation instructions and further documentation

Please see the installation guide
[`INSTALL.md`](https://github.com/softwareQinc/qpp/blob/main/INSTALL.md)
and the comprehensive [Wiki](https://github.com/softwareQinc/qpp/wiki) for
further documentation and detailed examples.

<<<<<<< HEAD
To generate the full official API documentation in both LaTeX and HTML formats run 
[`doxygen`](http://www.doxygen.nl) on the [`Doxyfile`](https://github.com/softwareQinc/qpp/blob/main/Doxyfile) file. The tool `dot` from the [`Graphviz`](https://www.graphviz.org) package must be installed (`sudo apt-get install graphviz` in Ubuntu/Debian). Running `doxygen` will generate the 
documentation directory `doc` containing both the HTML and LaTeX documentation.
=======
To generate the full official API documentation in both PDF and HTML formats run
[`doxygen`](http://www.doxygen.nl) on
the [`Doxyfile`](https://github.com/softwareQinc/qpp/blob/main/Doxyfile) file.
The tool `dot` from the [`Graphviz`](https://www.graphviz.org) package must be
installed (`sudo apt-get install graphviz` in Ubuntu/Debian). Running `doxygen`
will generate the documentation directory `doc` containing both the HTML and
LaTeX documentation.
>>>>>>> da298676

The HTML documentation file will be accessible by opening `doc/html/index.html`
with the browser of your choice.

To generate a PDF file of the documentation, run

```bash
latexmk -pdf refman.tex
```

from the `doc/latex` directory or compile the file `doc/latex/refman.tex` with
your LaTeX compiler. This will create the `doc/latex/refman.pdf` documentation
file. Consult your favourite LaTeX manual for how to compile/build LaTeX files
under your specific operating system.<|MERGE_RESOLUTION|>--- conflicted
+++ resolved
@@ -69,19 +69,9 @@
 and the comprehensive [Wiki](https://github.com/softwareQinc/qpp/wiki) for
 further documentation and detailed examples.
 
-<<<<<<< HEAD
 To generate the full official API documentation in both LaTeX and HTML formats run 
 [`doxygen`](http://www.doxygen.nl) on the [`Doxyfile`](https://github.com/softwareQinc/qpp/blob/main/Doxyfile) file. The tool `dot` from the [`Graphviz`](https://www.graphviz.org) package must be installed (`sudo apt-get install graphviz` in Ubuntu/Debian). Running `doxygen` will generate the 
 documentation directory `doc` containing both the HTML and LaTeX documentation.
-=======
-To generate the full official API documentation in both PDF and HTML formats run
-[`doxygen`](http://www.doxygen.nl) on
-the [`Doxyfile`](https://github.com/softwareQinc/qpp/blob/main/Doxyfile) file.
-The tool `dot` from the [`Graphviz`](https://www.graphviz.org) package must be
-installed (`sudo apt-get install graphviz` in Ubuntu/Debian). Running `doxygen`
-will generate the documentation directory `doc` containing both the HTML and
-LaTeX documentation.
->>>>>>> da298676
 
 The HTML documentation file will be accessible by opening `doc/html/index.html`
 with the browser of your choice.
