/*
 * This file is part of Quantum++.
 *
 * Copyright (c) 2013 - 2022 softwareQ Inc. All rights reserved.
 *
 * MIT License
 *
 * Permission is hereby granted, free of charge, to any person obtaining a copy
 * of this software and associated documentation files (the "Software"), to deal
 * in the Software without restriction, including without limitation the rights
 * to use, copy, modify, merge, publish, distribute, sublicense, and/or sell
 * copies of the Software, and to permit persons to whom the Software is
 * furnished to do so, subject to the following conditions:
 *
 * The above copyright notice and this permission notice shall be included in
 * all copies or substantial portions of the Software.
 *
 * THE SOFTWARE IS PROVIDED "AS IS", WITHOUT WARRANTY OF ANY KIND, EXPRESS OR
 * IMPLIED, INCLUDING BUT NOT LIMITED TO THE WARRANTIES OF MERCHANTABILITY,
 * FITNESS FOR A PARTICULAR PURPOSE AND NONINFRINGEMENT. IN NO EVENT SHALL THE
 * AUTHORS OR COPYRIGHT HOLDERS BE LIABLE FOR ANY CLAIM, DAMAGES OR OTHER
 * LIABILITY, WHETHER IN AN ACTION OF CONTRACT, TORT OR OTHERWISE, ARISING FROM,
 * OUT OF OR IN CONNECTION WITH THE SOFTWARE OR THE USE OR OTHER DEALINGS IN THE
 * SOFTWARE.
 */

/**
 * \file classes/circuits/circuits.hpp
 * \brief Qudit quantum circuits
 */

#ifndef CLASSES_CIRCUITS_CIRCUITS_HPP_
#define CLASSES_CIRCUITS_CIRCUITS_HPP_

namespace qpp {
/**
 * \class qpp::QCircuit
 * \brief Quantum circuit description
 * \see qpp::QEngine
 */
class QCircuit : public IDisplay, public IJSON {
    friend class QEngine;

    idx nq_;           ///< number of qudits
    idx nc_;           ///< number of classical "dits"
    idx d_;            ///< qudit dimension
    std::string name_; ///< optional circuit name

    std::vector<bool>
        measured_; ///< keeps track of the destructively measured qudits
    std::vector<bool>
        measured_nd_; ///< keeps track of the non-destructively measured qudits
    std::vector<bool> clean_qudits_; ///< keeps track of clean (unused) qudits

    std::vector<bool>
        clean_dits_; ///< keeps track of clean (unused) classical dits
    std::vector<bool> measurement_dits_; ///< keeps track of classical dits used
                                         ///< in measurements

    std::unordered_map<std::size_t, cmat>
        cmat_hash_tbl_{}; ///< hash table with the matrices used in the circuit,
                          ///< with [Key = std::size_t, Value = cmat]
    std::unordered_map<std::string, idx> gate_count_{}; ///< gate counts
    std::unordered_map<std::string, idx>
        measurement_count_{}; ///< measurement counts

    /**
     * \brief Adds matrix to the hash table
     *
     * \note Throws if a hash collision is detected., i.e., if two different
     * matrices have the same hash
     *
     * \param U Complex matrix
     * \param hashU Hash value of U
     */
    void add_hash_(const cmat& U, std::size_t hashU) {
        // EXCEPTION CHECKS

        auto search = cmat_hash_tbl_.find(hashU);
        static internal::EqualEigen equal_eigen;
        if (search != cmat_hash_tbl_.end()) { // found the hash in the table
            // have a hash collision
            if (!equal_eigen(search->second, U))
                throw exception::CustomException("qpp::QCircuit::add_hash_()",
                                                 "Matrix hash collision");
        }
        // END EXCEPTION CHECKS
        cmat_hash_tbl_.insert({hashU, U});
    }

  public:
    /**
     * \brief Type of gate being executed in a gate step
     */
    enum class GateType {
        NONE, ///< represents no gate

        SINGLE, ///< unitary gate on a single qudit

        TWO, ///< unitary gate on 2 qudits

        THREE, ///< unitary gate on 3 qudits

        JOINT, ///< joint gate on multiple qudits

        FAN, ///< same unitary gate on multiple qudits

        SINGLE_CTRL_SINGLE_TARGET, ///< controlled 1 qudit unitary gate with
                                   ///< one control and one target

        SINGLE_CTRL_MULTIPLE_TARGET, ///< controlled 1 qudit unitary gate with
                                     ///< one control and multiple targets

        MULTIPLE_CTRL_SINGLE_TARGET, ///< controlled 1 qudit unitary gate with
                                     ///< multiple controls and single target

        MULTIPLE_CTRL_MULTIPLE_TARGET, ///< controlled 1 qudit unitary gate with
                                       ///< multiple controls and multiple
                                       ///< targets

        JOINT_CTRL, ///< controlled gate with multiple controls and joint
                    ///< targets

        SINGLE_cCTRL_SINGLE_TARGET, ///< controlled 1 qudit unitary gate with
                                    ///< one classical control and one target

        SINGLE_cCTRL_MULTIPLE_TARGET, ///< controlled 1 qudit unitary gate with
                                      ///< one classical control and multiple
                                      ///< targets

        MULTIPLE_cCTRL_SINGLE_TARGET, ///< controlled 1 qudit unitary gate with
                                      ///< multiple classical controls and
                                      ///< single target

        MULTIPLE_cCTRL_MULTIPLE_TARGET, ///< controlled 1 qudit unitary gate
                                        ///< with multiple classical controls
                                        ///< and multiple targets

        JOINT_cCTRL, ///< controlled gate with multiple classical controls and
                     ///< joint targets
    };

    /**
     * \brief Extraction operator overload for qpp::QCircuit::GateType enum
     * class
     *
     * \param os Output stream passed by reference
     * \param gate_type qpp::QCircuit::GateType enum class
     * \return Reference to the output stream
     */
    friend std::ostream& operator<<(std::ostream& os,
                                    const GateType& gate_type) {
        switch (gate_type) {
            case GateType::NONE:
                os << "GATE NONE";
                break;
            case GateType::SINGLE:
                os << "SINGLE";
                break;
            case GateType::TWO:
                os << "TWO";
                break;
            case GateType::THREE:
                os << "THREE";
                break;
            case GateType::FAN:
                os << "FAN";
                break;
            case GateType::JOINT:
                os << "JOINT";
                break;
            case GateType::SINGLE_CTRL_SINGLE_TARGET:
                os << "SINGLE_CTRL_SINGLE_TARGET";
                break;
            case GateType::SINGLE_CTRL_MULTIPLE_TARGET:
                os << "SINGLE_CTRL_MULTIPLE_TARGET";
                break;
            case GateType::MULTIPLE_CTRL_SINGLE_TARGET:
                os << "MULTIPLE_CTRL_SINGLE_TARGET";
                break;
            case GateType::MULTIPLE_CTRL_MULTIPLE_TARGET:
                os << "MULTIPLE_CTRL_MULTIPLE_TARGET";
                break;
            case GateType::JOINT_CTRL:
                os << "JOINT_CTRL";
                break;
            case GateType::SINGLE_cCTRL_SINGLE_TARGET:
                os << "SINGLE_cCTRL_SINGLE_TARGET";
                break;
            case GateType::SINGLE_cCTRL_MULTIPLE_TARGET:
                os << "SINGLE_cCTRL_MULTIPLE_TARGET";
                break;
            case GateType::MULTIPLE_cCTRL_SINGLE_TARGET:
                os << "MULTIPLE_cCTRL_SINGLE_TARGET";
                break;
            case GateType::MULTIPLE_cCTRL_MULTIPLE_TARGET:
                os << "MULTIPLE_cCTRL_MULTIPLE_TARGET";
                break;
            case GateType::JOINT_cCTRL:
                os << "JOINT_cCTRL";
                break;
        }

        return os;
    }

    /**
     * \brief One step consisting only of gates/operators in the circuit
     */
    struct GateStep : IDisplay {
        GateType gate_type_ = GateType::NONE; ///< gate type
        std::size_t gate_hash_{};             ///< gate hash
        std::vector<idx> ctrl_{};             ///< control
        std::vector<idx> target_{}; ///< target where the gate is applied
        std::vector<idx> shift_{};  ///< shifts in CTRL gates
        std::string name_{};        ///< custom name of the gate(s)

        /**
         * \brief Default constructor
         */
        GateStep() = default;

        /**
         * \brief Constructs a gate step instance
         *
         * \param gate_type Gate type
         * \param gate_hash Hash of the quantum gate
         * \param ctrl Control qudit indexes
         * \param target Target qudit indexes
         * \param shift Optional gate shifts (for CTRL gates)
         * \param name Optional gate name
         */
        explicit GateStep(GateType gate_type, std::size_t gate_hash,
                          std::vector<idx> ctrl, std::vector<idx> target,
                          std::vector<idx> shift = {}, std::string name = {})
            : gate_type_{gate_type}, gate_hash_{gate_hash},
              ctrl_{std::move(ctrl)}, target_{std::move(target)},
              shift_{std::move(shift)}, name_{std::move(name)} {}

        /**
         * \brief Equality operator
         * \note Ignores gate names
         *
         * \param rhs GateStep against which the equality is being tested
         * \return True if the GateStep(s) are equal, false otherwise
         */
        bool operator==(const GateStep& rhs) const noexcept {
            return std::tie(rhs.target_, rhs.shift_, rhs.gate_type_,
                            rhs.gate_hash_, rhs.ctrl_) ==
                   std::tie(target_, shift_, gate_type_, gate_hash_, ctrl_);
        }

      private:
        /**
         * \brief qpp::IDisplay::display() override
         *
         * Writes to the output stream a textual representation of the
         * \a qpp::QCircuit::GateStep instance
         *
         * \param os Output stream passed by reference
         * \return Reference to the output stream
         */
        std::ostream& display(std::ostream& os) const override {
            os << gate_type_ << ", ";
            if (gate_type_ >= GateType::SINGLE_cCTRL_SINGLE_TARGET)
                os << "c_ctrl = " << disp(ctrl_, ", ") << ", ";
            else if (gate_type_ >= GateType::SINGLE_CTRL_SINGLE_TARGET)
                os << "ctrl = " << disp(ctrl_, ", ") << ", ";
            os << "target = " << disp(target_, ", ") << ", ";
            if (!shift_.empty())
                os << "shift = " << disp(shift_, ", ") << ", ";
            os << "name = " << '\"' << name_ << '\"';

            return os;
        }
    };

    /**
     * \brief Type of measurement being executed in a measurement step
     */
    enum class MeasureType {
        NONE, ///< represents no measurement

        MEASURE_Z, ///< Z measurement of single qudit

        MEASURE_Z_MANY, ///< Z measurement of joint qudits

        MEASURE_V, ///< measurement of single qudit in the orthonormal basis
                   ///< or rank-1 projectors specified by the columns of matrix
                   ///< \a V

        MEASURE_V_MANY, ///< joint measurement of multiple qudits in the
                        ///< orthonormal basis or rank-1 projectors specified
                        ///< by the columns of the matrix \a V

        MEASURE_Z_ND, ///< Z measurement of single qudit, non-destructive

        MEASURE_Z_MANY_ND, ///< Z measurement of multiple qudit, non-destructive

        MEASURE_V_ND, ///< measurement of single qudit in the orthonormal basis
                      ///< or rank-1 projectors specified by the columns of
                      ///< matrix \a V, non-destructive

        MEASURE_V_MANY_ND, ///< joint measurement of multiple qudits in the
                           ///< orthonormal basis or rank-1 projectors specified
                           ///< by the columns of the matrix \a V,
                           ///< non-destructive

        RESET, ///< resets single qudit

        RESET_MANY, ///< resets multiple qudits

        DISCARD, ///< discards single qudit

        DISCARD_MANY, ///< discards multiple qudits
    };

    /**
     * \brief Extraction operator overload for qpp::QCircuit::MeasureType enum
     * class
     *
     * \param os Output stream passed by reference
     * \param measure_type qpp::QCircuit::MeasureType enum class
     * \return Reference to the output stream
     */
    friend std::ostream& operator<<(std::ostream& os,
                                    const MeasureType& measure_type) {
        switch (measure_type) {
            case MeasureType::NONE:
                os << "MEASURE NONE";
                break;
            case MeasureType::MEASURE_Z:
                os << "MEASURE_Z";
                break;
            case MeasureType::MEASURE_Z_MANY:
                os << "MEASURE_Z_MANY";
                break;
            case MeasureType::MEASURE_V:
                os << "MEASURE_V";
                break;
            case MeasureType::MEASURE_V_MANY:
                os << "MEASURE_V_MANY";
                break;
            case MeasureType::MEASURE_Z_ND:
                os << "MEASURE_Z_ND";
                break;
            case MeasureType::MEASURE_Z_MANY_ND:
                os << "MEASURE_Z_MANY_ND";
                break;
            case MeasureType::MEASURE_V_ND:
                os << "MEASURE_V_ND";
                break;
            case MeasureType::MEASURE_V_MANY_ND:
                os << "MEASURE_V_MANY_ND";
                break;
            case MeasureType::RESET:
                os << "RESET";
                break;
            case MeasureType::RESET_MANY:
                os << "RESET_MANY";
                break;
            case MeasureType::DISCARD:
                os << "DISCARD";
                break;
            case MeasureType::DISCARD_MANY:
                os << "DISCARD_MANY";
                break;
        }

        return os;
    }

    /**
     * \brief One step consisting only of measurements in the circuit
     */
    struct MeasureStep : IDisplay {
        MeasureType measurement_type_ = MeasureType::NONE; ///< measurement type
        std::vector<std::size_t> mats_hash_{}; ///< hashes of measurement
                                               ///< matrix/matrices
        std::vector<idx> target_{}; ///< target where the measurement is applied
        idx c_reg_{}; ///< index of the classical register where the measurement
                      ///< result is being stored
        std::string name_{}; ///< custom name of the measurement(s)

        /**
         * \brief Default constructor
         */
        MeasureStep() = default;

        /**
         * \brief Constructs a measurement step instance
         *
         * \param measurement_type Measurement type
         * \param mats_hash Vector of hashes of the measurement matrix/matrices
         * \param target Target qudit indexes
         * \param c_reg Classical register where the value of the measurement is
         * stored
         * \param name Optional gate name
         */
        explicit MeasureStep(MeasureType measurement_type,
                             std::vector<std::size_t> mats_hash,
                             std::vector<idx> target, idx c_reg,
                             std::string name = {})
            : measurement_type_{measurement_type},
              mats_hash_{std::move(mats_hash)}, target_{std::move(target)},
              c_reg_{c_reg}, name_{std::move(name)} {}

        /**
         * \brief Equality operator
         * \note Ignores measurement names
         *
         * \param rhs MeasureStep against which the equality is being tested
         * \return True if the MeasureStep(s) are equal, false otherwise
         */
        bool operator==(const MeasureStep& rhs) const noexcept {
            return std::tie(rhs.target_, rhs.measurement_type_, rhs.mats_hash_,
                            rhs.c_reg_) ==
                   std::tie(target_, measurement_type_, mats_hash_, c_reg_);
        }

      private:
        /**
         * \brief qpp::IDisplay::display() override
         *
         * Writes to the output stream a textual representation of the
         * \a qpp::QCircuit::Measure instance
         *
         * \param os Output stream passed by reference
         * \return Reference to the output stream
         */
        std::ostream& display(std::ostream& os) const override {
            os << measurement_type_ << ", ";
            os << "target = " << disp(target_, ", ") << ", ";
            if (measurement_type_ != MeasureType::RESET &&
                measurement_type_ != MeasureType::RESET_MANY &&
                measurement_type_ != MeasureType::DISCARD &&
                measurement_type_ != MeasureType::DISCARD_MANY)
                os << "c_reg = " << c_reg_ << ", ";
            os << "name = " << '\"' << name_ << '\"';

            return os;
        }
    };

    /**
     * \brief Types of each step in the quantum circuit description
     */
    enum class StepType {
        NONE,        ///< represents no step
        GATE,        ///< quantum gate(s)
        MEASUREMENT, ///< measurement
        NOP,         ///< no-op
    };

    /**
     * \brief Quantum circuit resources
     */
    struct Resources : IDisplay, IJSON {
        idx nq{}, nc{}, d{};
        std::string name{};
        idx step_count{};
        idx gate_count{};
        idx gate_depth{};
        idx measurement_count{};
        idx measurement_depth{};
        idx total_depth{};

        /**
         * \brief qpp::IJSON::to_JSON() override
         *
         * Displays the quantum circuit resources in JSON format
         *
         * \param enclosed_in_curly_brackets If true, encloses the result in
         * curly brackets
         * \return String containing the JSON representation of the quantum
         * circuit resources
         */
        std::string
        to_JSON(bool enclosed_in_curly_brackets = true) const override {
            std::string result;

            if (enclosed_in_curly_brackets)
                result += "{";

            result += "\"nq\": " + std::to_string(nq) + ", ";
            result += "\"nc\": " + std::to_string(nc) + ", ";
            result += "\"d\": " + std::to_string(d) + ", ";

            result += "\"step count\": " + std::to_string(step_count) + ", ";
            result +=
                "\"total gate count\": " + std::to_string(gate_count) + ", ";
            result +=
                "\"total gate depth\": " + std::to_string(gate_depth) + ", ";
            result += "\"total measurement count\": " +
                      std::to_string(measurement_count) + ", ";
            result += "\"total measurement depth\": " +
                      std::to_string(measurement_depth) + ", ";
            result += "\"total depth\": " + std::to_string(total_depth);

            if (enclosed_in_curly_brackets)
                result += "}";

            return result;
        }

      private:
        /**
         * \brief qpp::IDisplay::display() override
         *
         * Writes to the output stream a textual representation of the quantum
         * circuit resources
         *
         * \param os Output stream passed by reference
         * \return Reference to the output stream
         */
        std::ostream& display(std::ostream& os) const override {
            os << "[Resources]\n";

            os << "<QCircuit "
               << "nq: " << nq << ", nc: " << nc << ", d: " << d;
            if (!name.empty())
                os << ", name: \"" << name << '"';
            os << ">\n";

            os << "step count: " << step_count << '\n';
            os << "total gate count: " << gate_count << '\n';
            os << "total gate depth: " << gate_depth << '\n';
            os << "total measurement count: " << measurement_count << '\n';
            os << "total measurement depth: " << measurement_depth << '\n';
            os << "total depth: " << total_depth;

            return os;
        }
    };

  private:
    std::vector<GateStep> gates_{};           ///< gates
    std::vector<MeasureStep> measurements_{}; ///< measurements
    std::vector<StepType> step_types_{};      ///< type of each step

    /**
     * \brief Vector of qpp::QCircuit::MeasureStep
     *
     * \return Vector of qpp::QCircuit::MeasureStep
     */
    const std::vector<MeasureStep>& get_measurements_() const noexcept {
        return measurements_;
    }

    /**
     * \brief Vector of qpp::QCircuit::GateStep
     *
     * \return Vector of qpp::QCircuit::GateStep
     */
    const std::vector<GateStep>& get_gates_() const noexcept { return gates_; }

    /**
     * \brief Hash table with the matrices used in the circuit
     *
     * \return Hash table with the matrices used in the circuit
     */
    const std::unordered_map<std::size_t, cmat>&
    get_cmat_hash_tbl_() const noexcept {
        return cmat_hash_tbl_;
    }

  public:
    /**
     * \class qpp::QCircuit::iterator
     * \brief Quantum circuit description bound-checking (safe) iterator
     *
     * \note The iterator is a const_iterator by default
     */
    class iterator {
        ///< non-owning pointer to the parent const quantum circuit description
        const QCircuit* qc_{nullptr};

        /**
         * \class qpp::QCircuit::iterator::value_type_
         * \brief Value type class for qpp::QCircuit::iterator
         */
        class value_type_ : public IDisplay {
          public:
            ///< non-owning pointer to the grand-parent const quantum circuit
            ///< description
            const QCircuit* value_type_qc_;

            StepType type_{StepType::NONE}; ///< step type
            idx ip_{static_cast<idx>(-1)};  ///< instruction pointer
            std::vector<GateStep>::const_iterator
                gates_ip_{}; ///< gates instruction pointer
            std::vector<MeasureStep>::const_iterator
                measurements_ip_{}; ///< measurements instruction pointer

            /**
             * \brief Constructor
             *
             * \param value_type_qc Pointer to constant quantum circuit
             * description
             */
            explicit value_type_(const QCircuit* value_type_qc)
                : value_type_qc_{value_type_qc} {}

            // silence -Weffc++ class has pointer data members
            /**
             * \brief Default copy constructor
             */
            value_type_(const value_type_&) = default;

            // silence -Weffc++ class has pointer data members
            /**
             * \brief Default copy assignment operator
             *
             * \return Reference to the current instance
             */
            value_type_& operator=(const value_type_&) = default;

          private:
            /**
             * \brief qpp::IDisplay::display() override
             *
             * Writes to the output stream the textual representation of the
             * iterator de-referenced element
             *
             * \param os Output stream passed by reference
             * \return Reference to the output stream
             */
            std::ostream& display(std::ostream& os) const override {
                // field spacing for the step number
                idx text_width =
                    std::to_string(value_type_qc_->get_step_count()).size();

                os << std::left;
                os << std::setw(text_width) << ip_ << ": ";
                os << std::right;

                // gate step
                if (type_ == StepType::GATE) {
                    idx pos = std::distance(std::begin(value_type_qc_->gates_),
                                            gates_ip_);
                    os << value_type_qc_->get_gates_()[pos];
                }
                // measurement step
                else if (type_ == StepType::MEASUREMENT) {
                    idx pos =
                        std::distance(std::begin(value_type_qc_->measurements_),
                                      measurements_ip_);

                    switch (
                        value_type_qc_->measurements_[pos].measurement_type_) {
                        case MeasureType::NONE:
                            break;
                        case MeasureType::MEASURE_Z:
                        case MeasureType::MEASURE_Z_MANY:
                        case MeasureType::MEASURE_V:
                        case MeasureType::MEASURE_V_MANY:
                            os << "|> ";
                            break;
                        case MeasureType::MEASURE_Z_ND:
                        case MeasureType::MEASURE_Z_MANY_ND:
                        case MeasureType::MEASURE_V_ND:
                        case MeasureType::MEASURE_V_MANY_ND:
                            os << "|] ";
                            break;
                        case MeasureType::RESET:
                        case MeasureType::RESET_MANY:
                            os << "|* ";
                            break;
                        case MeasureType::DISCARD:
                        case MeasureType::DISCARD_MANY:
                            os << "|x ";
                            break;
                    } /* end switch */

                    os << value_type_qc_->get_measurements_()[pos];
                }
                // no-op
                else if (type_ == StepType::NOP) {
                    os << "NOP";
                }
                // otherwise
                else {
                }

                return os;
            }
        }; /* class value_type_ */

        value_type_ elem_{nullptr};

      public:
        /**
         * \brief Default constructor
         */
        iterator() = default;

        // silence -Weffc++ class has pointer data members
        /**
         * \brief Default copy constructor
         */
        iterator(const iterator&) = default;

        // silence -Weffc++ class has pointer data members
        /**
         * \brief Default copy assignment operator
         *
         * \return Reference to the current instance
         */
        iterator& operator=(const iterator&) = default;

        /**
         * \brief Prefix increment operator
         *
         * \return Reference to the current instance
         */
        iterator& operator++() {
            // EXCEPTION CHECKS

            // protects against incrementing invalid iterators
            if (qc_ == nullptr) {
                throw exception::InvalidIterator(
                    "qpp::QCircuit::iterator::operator++()");
            }

            // protects against incrementing an empty circuit iterator
            if (qc_->get_step_count() == 0) {
                throw exception::InvalidIterator(
                    "qpp::QCircuit::iterator::operator++()");
            }

            // protects against incrementing past the end
            if (elem_.ip_ == qc_->get_step_count()) {
                throw exception::InvalidIterator(
                    "qpp::QCircuit::iterator::operator++()");
            }
            // END EXCEPTION CHECKS

            // gate step
            if (elem_.type_ == StepType::GATE) {
                std::advance(elem_.gates_ip_, 1);
            }
            // measurement step
            else if (elem_.type_ == StepType::MEASUREMENT) {
                std::advance(elem_.measurements_ip_, 1);
            }
            // no-op
            else if (elem_.type_ == StepType::NOP) {
            }
            // otherwise
            else {
            }

            // increment the instruction pointer
            ++elem_.ip_;

            // if we hit the end
            if (elem_.ip_ == qc_->get_step_count()) {
                elem_.type_ = StepType::NONE;
            } else {
                // set the next step type
                elem_.type_ = qc_->step_types_[elem_.ip_];
            }

            return *this;
        }

        /**
         * \brief Postfix increment operator
         *
         * \return Copy of the current instance before the increment
         */
        iterator operator++(int) {
            iterator retval = *this;
            ++(*this);
            return retval;
        }

        /**
         * \brief Equality operator
         *
         * \param rhs Iterator against which the equality is being tested
         * \return True if the iterators are equal, false otherwise
         */
        bool operator==(const iterator& rhs) const noexcept {
            return std::tie(elem_.type_, elem_.ip_, elem_.gates_ip_,
                            elem_.measurements_ip_) ==
                   std::tie(rhs.elem_.type_, rhs.elem_.ip_, rhs.elem_.gates_ip_,
                            rhs.elem_.measurements_ip_);
        }

        /**
         * \brief Inequality operator
         *
         * \param rhs Iterator against which the inequality is being tested
         * \return True if the iterators are not equal (bit by bit), false
         * otherwise
         */
        bool operator!=(const iterator& rhs) const noexcept {
            return !(*this == rhs);
        }

        /**
         * \brief Safe de-referencing operator
         *
         * \return Constant reference to the iterator element
         */
        const value_type_& operator*() const {
            // EXCEPTION CHECKS

            // protects against de-referencing past the last element or against
            // de-referencing invalid iterators
            if (qc_ == nullptr || elem_.ip_ == qc_->get_step_count())
                throw exception::InvalidIterator(
                    "qpp::QCircuit::iterator::operator*()");
            // END EXCEPTION CHECKS

            return elem_;
        }

        /**
         * \brief Sets the iterator to std::begin(this)
         *
         * \param qc Pointer to constant quantum circuit description
         */
        void set_begin_(const QCircuit* qc) {
            qc_ = qc;
            elem_ = value_type_{qc_};

            if (qc_ != nullptr) {
                if (qc_->get_step_count() != 0) // non-empty circuit
                {
                    elem_.type_ = qc_->step_types_[0];
                    elem_.ip_ = 0;
                }
                elem_.gates_ip_ = std::begin(qc_->gates_);
                elem_.measurements_ip_ = std::begin(qc_->measurements_);
            }
        }

        /**
         * \brief Sets the iterator to std::begin(this)
         *
         * \param qc Pointer to constant quantum circuit description
         */
        void set_end_(const QCircuit* qc) {
            qc_ = qc;
            elem_ = value_type_{qc_};

            if (qc_ != nullptr) {
                if (qc->get_step_count() != 0) {
                    elem_.ip_ = qc->get_step_count();
                }
                elem_.gates_ip_ = std::end(qc->gates_);
                elem_.measurements_ip_ = std::end(qc->measurements_);
            }
        }

        // iterator traits
        using difference_type = ptrdiff_t;                   ///< iterator trait
        using value_type = value_type_;                      ///< iterator trait
        using pointer = const value_type*;                   ///< iterator trait
        using reference = const value_type&;                 ///< iterator trait
        using iterator_category = std::forward_iterator_tag; ///< iterator trait
    };

    using const_iterator = iterator; ///< both iterators are const_iterators

    /**
     * \brief Iterator to the first element
     *
     * \return Iterator to the first element
     */
    iterator begin() {
        iterator it;
        it.set_begin_(this);

        return it;
    }

    /**
     * \brief Constant iterator to the first element
     *
     * \return Constant iterator to the first element
     */
    const_iterator begin() const noexcept {
        iterator it;
        it.set_begin_(this);

        return it;
    }

    /**
     * \brief Constant iterator to the first element
     *
     * \return Constant iterator to the first element
     */
    const_iterator cbegin() const noexcept {
        iterator it;
        it.set_begin_(this);

        return it;
    }

    /**
     * \brief Iterator to the next to the last element
     *
     * \return Iterator to the next to the last element
     */
    iterator end() {
        iterator it;
        it.set_end_(this);

        return it;
    }

    /**
     * \brief Constant iterator to the next to the last element
     *
     * \return Constant iterator to the next to the last element
     */
    const_iterator end() const noexcept {
        iterator it;
        it.set_end_(this);

        return it;
    }

    /**
     * \brief Constant iterator to the next to the last element
     *
     * \return Constant iterator to the next to the last element
     */
    const_iterator cend() const noexcept {
        iterator it;
        it.set_end_(this);

        return it;
    }

    /**
     * \brief Constructs a quantum circuit description
     *
     * \note The measurement results can only be stored in the classical dits of
     * which number is specified by \a nc
     *
     * \param nq Number of qudits (optional, defaults to 1 so qpp::QCircuit is
     * default-constructible)
     * \param nc Number of classical dits (optional)
     * \param d Subsystem dimensions (optional, default is qubit, i.e.,
     * \a d =2)
     * \param name Circuit name (optional)
     */
    explicit QCircuit(idx nq = 1, idx nc = 0, idx d = 2, std::string name = {})
        : nq_{nq}, nc_{nc}, d_{d}, name_{std::move(name)}, measured_(nq, false),
          measured_nd_(nq, false), clean_qudits_(nq_, true),
          clean_dits_(nc_, true), measurement_dits_(nc_, false) {
        // EXCEPTION CHECKS

        // if (nq == 0)
        //    throw exception::ZeroSize("qpp::QCircuit::QCircuit()");
        if (d < 2)
            throw exception::OutOfRange("qpp::QCircuit::QCircuit()");
        // END EXCEPTION CHECKS
    }

    /**
     * \brief Default virtual destructor
     */
    ~QCircuit() override = default;

    // static member functions
    /**
     * \brief Checks whether a gate step is a controlled gate
     *
     * \return True if the gate step is a controlled gate, false otherwise
     */
    inline static bool is_CTRL(const GateStep& gate_step) {
        switch (gate_step.gate_type_) {
            case GateType::SINGLE_CTRL_SINGLE_TARGET:
            case GateType::SINGLE_CTRL_MULTIPLE_TARGET:
            case GateType::MULTIPLE_CTRL_SINGLE_TARGET:
            case GateType::MULTIPLE_CTRL_MULTIPLE_TARGET:
            case GateType::JOINT_CTRL:
                return true;
            default:
                return false;
        }
    }

    /**
     * \brief Checks whether a gate step is a classically-controlled gate
     *
     * \return True if the gate step is a classically-controlled gate, false
     * otherwise
     */
    inline static bool is_cCTRL(const GateStep& gate_step) {
        switch (gate_step.gate_type_) {
            case GateType::SINGLE_cCTRL_SINGLE_TARGET:
            case GateType::SINGLE_cCTRL_MULTIPLE_TARGET:
            case GateType::MULTIPLE_cCTRL_SINGLE_TARGET:
            case GateType::MULTIPLE_cCTRL_MULTIPLE_TARGET:
            case GateType::JOINT_cCTRL:
                return true;
            default:
                return false;
        }
    }

    /**
     * \brief Checks whether a gate step is a regular gate (not a controlled
     * gate)
     *
     * \return True if the gate step is a regular gate, false otherwise
     */
    inline static bool is_non_CTRL(const GateStep& gate_step) {
        return !(is_CTRL(gate_step) || is_cCTRL(gate_step));
    }

    // getters
    /**
     * \brief Total number of qudits in the circuit
     *
     * \return Total number of qudits
     */
    idx get_nq() const noexcept { return nq_; }

    /**
     * \brief Total number of classical dits in the circuit
     *
     * \return Total number of classical dits
     */
    idx get_nc() const noexcept { return nc_; }

    /**
     * \brief Dimension of the comprising qudits
     *
     * \return Qudit dimension
     */
    idx get_d() const noexcept { return d_; }

    /**
     * \brief Quantum circuit description name
     *
     * \return Quantum circuit description name
     */
    std::string get_name() const { return name_; }
    /**
     * \brief Check whether qudit \a i was already measured (destructively)
     * \param i Qudit index
     * \return True if qudit \a i was already measured (destructively), false
     * otherwise
     */
    bool get_measured(idx i) const {
        // EXCEPTION CHECKS

        if (i >= nq_)
            throw exception::OutOfRange("qpp::QCircuit::get_measured()");
        // END EXCEPTION CHECKS

        return measured_[i];
    }

    /**
     * \brief Vector of already measured (destructively) qudit indexes
     *
     * \return Vector of already measured (destructively) qudit indexes
     */
    std::vector<idx> get_measured() const {
        std::vector<idx> result;
        for (idx i = 0; i < nq_; ++i)
            if (get_measured(i))
                result.emplace_back(i);

        return result;
    }

    /**
     * \brief Check whether qudit \a i was already measured (non-destructively)
     * \param i Qudit index
     * \return True if qudit \a i was already measured (non-destructively),
     * false otherwise
     */
    bool get_measured_nd(idx i) const {
        // EXCEPTION CHECKS

        if (i >= nq_)
            throw exception::OutOfRange("qpp::QCircuit::get_measured_nd()");
        // END EXCEPTION CHECKS

        return measured_nd_[i];
    }

    /**
     * \brief Vector of already measured (non-destructively) qudit indexes
     *
     * \return Vector of already measured (non-destructively) qudit indexes
     */
    std::vector<idx> get_measured_nd() const {
        std::vector<idx> result;
        for (idx i = 0; i < nq_; ++i)
            if (get_measured_nd(i))
                result.emplace_back(i);

        return result;
    }

    /**
     * \brief Vector of non-measured (destructively) qudit indexes
     *
     * \return Vector of non-measured (destructively) qudit indexes
     */
    std::vector<idx> get_non_measured() const {
        std::vector<idx> result;
        for (idx i = 0; i < nq_; ++i)
            if (!get_measured(i))
                result.emplace_back(i);

        return result;
    }

    /**
     * \brief Vector of classical dits that were used to store results of
     * measurements (either destructive or non-destructive)
     *
     * \return Vector of classical dits that participate in measurements
     */
    std::vector<idx> get_measurement_dits() const {
        std::vector<idx> result;
        for (idx i = 0; i < nc_; ++i)
            if (is_measurement_dit(i))
                result.emplace_back(i);

        return result;
    }

    /**
     * \brief Quantum circuit description gate count
     *
     * \param name Gate name
     * \return Gate count
     */
    idx get_gate_count(const std::string& name) const {
        idx result = 0;

        // name not found in the hash table
        try {
            result = gate_count_.at(name);
        } catch (...) {
            return 0;
        }

        return result;
    }

    /**
     * \brief Quantum circuit description total gate count
     *
     * \return Total gate count
     */
    idx get_gate_count() const {
        idx result = 0;

        for (auto&& elem : gate_count_)
            result += elem.second;

        return result;
    }

    /**
     * \brief Quantum circuit description gate depth
     *
     * \param name Gate name
     * \return Gate depth
     */
    idx get_gate_depth(const std::string& name) const {
        bool found = false;
        std::vector<idx> heights(nc_ + nq_, 0);

        // iterate over all steps in the circuit
        for (auto&& step : *this) {
            // gates
            if (step.type_ == StepType::GATE) {
                GateStep gate_step = *step.gates_ip_;

                if (name != __FILE__ "__total_gate_depth__" &&
                    gate_step.name_ != name)
                    continue; // we skip this gate step

                found = true; // gate was found in the circuit

                std::vector<idx> ctrl = gate_step.ctrl_;
                std::vector<idx> target = gate_step.target_;
                std::vector<idx> ctrl_target;
                ctrl_target.reserve(ctrl.size() + target.size());
                ctrl_target.insert(ctrl_target.end(), ctrl.begin(), ctrl.end());
                ctrl_target.insert(ctrl_target.end(), target.begin(),
                                   target.end());

                idx max_height = 0;

                if (is_cCTRL(gate_step)) {
                    // compute the "height" of the to-be-placed gate
                    for (auto&& i : ctrl)
                        if (heights[i] > max_height)
                            max_height = heights[i];
                    for (auto&& i : target)
                        if (heights[nc_ + i] > max_height)
                            max_height = heights[nc_ + i];
                    // apply classical ctrl
                    for (auto&& i : ctrl)
                        heights[i] = max_height + 1;
                    // apply gate
                    for (auto&& i : target)
                        heights[nc_ + i] = max_height + 1;
                } else {
                    // compute the "height" of the to-be-placed gate
                    for (auto&& i : ctrl_target)
                        if (heights[nc_ + i] > max_height)
                            max_height = heights[nc_ + i];
                    // apply (ctrl) gate
                    for (auto&& i : ctrl_target)
                        heights[nc_ + i] = max_height + 1;
                }
            } // end if (step.type_ == StepType::GATE)
        }     // end for

        return found ? *std::max_element(std::begin(heights), std::end(heights))
                     : 0;
    }

    /**
     * \brief Quantum circuit description total gate depth
     *
     * \return Total gate depth
     */
    idx get_gate_depth() const {
        return get_gate_depth(__FILE__ "__total_gate_depth__");
    }

    /**
     * \brief Quantum circuit description measurement depth
     *
     * \param name Measurement name
     * \return Measurement depth
     */
    idx get_measurement_depth(const std::string& name) const {
        bool found = false;
        std::vector<idx> heights(nc_ + nq_, 0);

        // iterate over all steps in the circuit
        for (auto&& step : *this) {
            // measurements
            if (step.type_ == StepType::MEASUREMENT) {
                MeasureStep measure_step = *step.measurements_ip_;
                if (name != __FILE__ "__total_measurement_depth__" &&
                    measure_step.name_ != name)
                    continue; // we skip this measurement step

                found = true; // measurement was found in the circuit

                std::vector<idx> target = measure_step.target_;
                idx c_reg = measure_step.c_reg_;

                idx max_height = 0;
                switch (measure_step.measurement_type_) {
                    case MeasureType::NONE:
                    case MeasureType::MEASURE_Z:
                    case MeasureType::MEASURE_Z_MANY:
                    case MeasureType::MEASURE_V:
                    case MeasureType::MEASURE_V_MANY:
                    case MeasureType::MEASURE_Z_ND:
                    case MeasureType::MEASURE_Z_MANY_ND:
                    case MeasureType::MEASURE_V_ND:
                    case MeasureType::MEASURE_V_MANY_ND:
                        // compute the "height" of the to-be-placed measurement
                        if (heights[c_reg] > max_height)
                            max_height = heights[c_reg];
                        for (auto&& i : target)
                            if (heights[nc_ + i] > max_height)
                                max_height = heights[nc_ + i];
                        // apply measurement
                        heights[c_reg] = max_height + 1;
                        for (auto&& i : target)
                            heights[nc_ + i] = max_height + 1;
                        break;
                    case MeasureType::RESET:
                    case MeasureType::RESET_MANY:
                    case MeasureType::DISCARD:
                    case MeasureType::DISCARD_MANY:
                        for (auto&& i : target)
                            if (heights[nc_ + i] > max_height)
                                max_height = heights[nc_ + i];
                        // apply reset/discard
                        for (auto&& i : target)
                            heights[nc_ + i] = max_height + 1;
                        break;
                } // end switch
            }     // if (step.type_ == StepType::MEASUREMENT) }
        }         // end for

        return found ? *std::max_element(std::begin(heights), std::end(heights))
                     : 0;
    }

    /**
     * \brief Quantum circuit description total measurement depth
     *
     * \return Total measurement depth
     */
    idx get_measurement_depth() const {
        return get_measurement_depth(__FILE__ "__total_measurement_depth__");
    }

    // computes the depth greedily, measuring the "height" (depth) of the
    // "pieces" (gates) placed in a Tetris-like style
    /**
     * \brief Quantum circuit description total depth
     *
     * \return Gate/measurement total depth
     */
    idx get_depth() const { return get_gate_depth() + get_measurement_depth(); }

    /**
     * \brief Quantum circuit description measurement count
     *
     * \param name Measurement name
     * \return Measurement count
     */
    idx get_measurement_count(const std::string& name) const {
        idx result = 0;

        // name not found in the hash table
        try {
            result = measurement_count_.at(name);
        } catch (...) {
            return 0;
        }

        return result;
    }

    /**
     * \brief Quantum circuit description total measurement count
     *
     * \return Total measurement count
     */
    idx get_measurement_count() const {
        idx result = 0;

        for (auto&& elem : measurement_count_)
            result += elem.second;

        return result;
    }

    /**
     * \brief Quantum circuit total steps count, i.e., the sum of gate count and
     * measurement count
     *
     * \return Total (gates + measurements) count
     */
    idx get_step_count() const noexcept { return step_types_.size(); }

    /**
     * \brief No-op count
     *
     * \return No-op count
     */
    idx get_nop_count() const {
        return std::count_if(
            std::begin(step_types_), std::end(step_types_),
            [](const StepType& s) { return s == StepType::NOP; });
    }

    /**
     * \brief Quantum circuit resources
     *
     * \return Instance of \a qpp::QCircuit::Resources
     */
    Resources get_resources() const {
        Resources result;
        result.nq = get_nq();
        result.nc = get_nc();
        result.d = get_d();
        result.name = get_name();
        result.step_count = get_step_count();
        result.gate_count = get_gate_count();
        result.gate_depth = get_gate_depth();
        result.measurement_count = get_measurement_count();
        result.measurement_depth = get_measurement_depth();
        result.total_depth = get_depth();

        return result;
    }

    // end getters

    // setters
    /**
     * \brief Sets name for the quantum circuit description
     *
     * \param name Quantum circuit description name
     * \return Reference to the current instance
     */
    QCircuit& set_name(const std::string& name) {
        name_ = name;
        return *this;
    }
    // end setters

    /**
     * \brief Adds \a n additional qudits before qudit \a pos
     *
     * \note Qudits with indexes greater or equal than the newly inserted ones
     * have their indexes automatically incremented
     *
     * \param n Number of qudits
     * \param pos Qudit index
     * \return Reference to the current instance
     */
    QCircuit& add_qudit(idx n, idx pos) {
        // EXCEPTION CHECKS

        if (pos > nq_)
            throw exception::OutOfRange("qpp::QCircuit::add_qudit()");
        // END EXCEPTION CHECKS

        nq_ += n;

        // update gate indexes
        for (auto& gate : gates_) {
            // update ctrl indexes
            if (is_CTRL(gate)) {
                for (auto& elem : gate.ctrl_) {
                    if (elem >= pos)
                        elem += n;
                }
            }

            // update target indexes
            for (auto& elem : gate.target_) {
                if (elem >= pos)
                    elem += n;
            }
        }

        // update measurement indexes
        for (auto& measurement : measurements_) {
            for (auto& elem : measurement.target_) {
                if (elem >= pos)
                    elem += n;
            }
        }

        // update the destructively measured qudits
        measured_.insert(std::next(std::begin(measured_), pos), n, false);

        // update the non-destructively measured qudits
        measured_nd_.insert(std::next(std::begin(measured_nd_), pos), n, false);

        // update (enlarge) the clean qudits vector
        clean_qudits_.insert(std::next(std::begin(clean_qudits_), pos), n,
                             true);

        return *this;
    }

    /**
     * \brief Adds \a n additional qudits after the last qudit
     *
     * \param n Number of qudits
     * \return Reference to the current instance
     */
    QCircuit& add_qudit(idx n = 1) { return add_qudit(n, nq_); }

    /**
     * \brief Adds \a n additional classical dits before dit \a pos
     *
     * \note Classical dits with indexes greater or equal than the newly
     * inserted ones have their indexes automatically incremented
     *
     * \param n Number of classical dits
     * \param pos Classical dit index
     * \return Reference to the current instance
     */
    QCircuit& add_dit(idx n, idx pos) {
        // EXCEPTION CHECKS

        if (pos > nc_)
            throw exception::OutOfRange("qpp::QCircuit::add_dit()");
        // END EXCEPTION CHECKS

        nc_ += n;

        // update gate indexes
        for (auto& gate : gates_) {
            // update cctrl indexes
            if (is_cCTRL(gate)) {
                for (auto& elem : gate.ctrl_) {
                    if (elem >= pos)
                        elem += n;
                }
            }
        }

        // update measurement indexes
        for (auto& measurement : measurements_) {
            if (measurement.c_reg_ >= pos)
                measurement.c_reg_ += n;
        }

        // update (enlarge) the clean dits vector
        clean_dits_.insert(std::next(std::begin(clean_dits_), pos), n, true);

        // update (enlarge) the measurement dits vector
        measurement_dits_.insert(std::next(std::begin(measurement_dits_), pos),
                                 n, false);

        return *this;
    }

    /**
     * \brief Adds \a n additional classical dits after the last dit
     *
     * \param n Number of classical dits
     * \return Reference to the current instance
     */
    QCircuit& add_dit(idx n = 1) { return add_dit(n, nc_); }

    /**
     * \brief Applies the single qudit gate \a U on single qudit \a i
     *
     * \param U Single qudit quantum gate
     * \param i Qudit index
     * \param name Optional gate name
     * \return Reference to the current instance
     */
    QCircuit& gate(const cmat& U, idx i, std::string name = {}) {
        // EXCEPTION CHECKS

        std::string context{"Step " + std::to_string(get_step_count())};

        // check valid target
        if (i >= nq_)
            throw exception::OutOfRange("qpp::QCircuit::gate()", context);
        // check not measured before
        if (get_measured(i))
            throw exception::QuditAlreadyMeasured("qpp::QCircuit::gate()",
                                                  context);

        // check square matrix for the gate
        if (!internal::check_square_mat(U))
            throw exception::MatrixNotSquare("qpp::QCircuit::gate()", context);
        // check correct dimension
        if (static_cast<idx>(U.rows()) != d_)
            throw exception::DimsMismatchMatrix("qpp::QCircuit::gate()",
                                                context);
        // END EXCEPTION CHECKS

        if (name.empty())
            name = qpp::Gates::get_no_thread_local_instance().get_name(U);
        std::size_t hashU = hash_eigen(U);
        add_hash_(U, hashU);
        gates_.emplace_back(GateType::SINGLE, hashU, std::vector<idx>{},
                            std::vector<idx>{i}, std::vector<idx>{}, name);
        step_types_.emplace_back(StepType::GATE);
        ++gate_count_[name];

        clean_qudits_[i] = false;

        return *this;
    }

    /**
     * \brief Applies the two qudit gate \a U on qudits \a i and \a j
     *
     * \param U Two qudit quantum gate
     * \param i Qudit index
     * \param j Qudit index
     * \param name Optional gate name
     * \return Reference to the current instance
     */
    QCircuit& gate(const cmat& U, idx i, idx j, std::string name = {}) {
        // EXCEPTION CHECKS

        std::string context{"Step " + std::to_string(get_step_count())};

        // check valid target
        if (i >= nq_ || j >= nq_ || i == j)
            throw exception::OutOfRange("qpp::QCircuit::gate()", context);
        if (get_measured(i) || get_measured(j))
            throw exception::QuditAlreadyMeasured("qpp::QCircuit::gate()",
                                                  context);

        // check square matrix for the gate
        if (!internal::check_square_mat(U))
            throw exception::MatrixNotSquare("qpp::QCircuit::gate()", context);
        // check correct dimension
        if (static_cast<idx>(U.rows()) != d_ * d_)
            throw exception::DimsMismatchMatrix("qpp::QCircuit::gate()",
                                                context);
        // END EXCEPTION CHECKS

        if (name.empty())
            name = qpp::Gates::get_no_thread_local_instance().get_name(U);
        std::size_t hashU = hash_eigen(U);
        add_hash_(U, hashU);
        gates_.emplace_back(GateType::TWO, hashU, std::vector<idx>{},
                            std::vector<idx>{i, j}, std::vector<idx>{}, name);
        step_types_.emplace_back(StepType::GATE);
        ++gate_count_[name];

        clean_qudits_[i] = clean_qudits_[j] = false;

        return *this;
    }

    /**
     * \brief Applies the three qudit gate \a U on qudits \a i, \a j and \a
     * k
     *
     * \param U Three qudit quantum gate
     * \param i Qudit index
     * \param j Qudit index
     * \param k Qudit index
     * \param name Optional gate name
     * \return Reference to the current instance
     */
    QCircuit& gate(const cmat& U, idx i, idx j, idx k, std::string name = {}) {
        // EXCEPTION CHECKS

        std::string context{"Step " + std::to_string(get_step_count())};

        // check valid target
        if (i >= nq_ || j >= nq_ || k >= nq_ || (i == j) || (i == k) ||
            (j == k))
            throw exception::OutOfRange("qpp::QCircuit::gate()", context);
        if (get_measured(i) || get_measured(j) || get_measured(k))
            throw exception::QuditAlreadyMeasured("qpp::QCircuit::gate()",
                                                  context);

        // check square matrix for the gate
        if (!internal::check_square_mat(U))
            throw exception::MatrixNotSquare("qpp::QCircuit::gate()", context);
        // check correct dimension
        if (static_cast<idx>(U.rows()) != d_ * d_ * d_)
            throw exception::DimsMismatchMatrix("qpp::QCircuit::gate()",
                                                context);
        // END EXCEPTION CHECKS

        if (name.empty())
            name = qpp::Gates::get_no_thread_local_instance().get_name(U);
        std::size_t hashU = hash_eigen(U);
        add_hash_(U, hashU);
        gates_.emplace_back(GateType::THREE, hashU, std::vector<idx>{},
                            std::vector<idx>{i, j, k}, std::vector<idx>{},
                            name);
        step_types_.emplace_back(StepType::GATE);
        ++gate_count_[name];

        clean_qudits_[i] = clean_qudits_[j] = clean_qudits_[k] = false;

        return *this;
    }

    /**
     * \brief Applies the single qudit gate \a U on every qudit listed in
     * \a target
     *
     * \param U Single qudit quantum gate
     * \param target Target qudit indexes; the gate \a U is applied on every
     * one of them
     * \param name Optional gate name
     * \return Reference to the current instance
     */
    QCircuit& gate_fan(const cmat& U, const std::vector<idx>& target,
                       std::string name = {}) {
        // EXCEPTION CHECKS

        std::string context{"Step " + std::to_string(get_step_count())};

        // check valid target
        if (target.empty())
            throw exception::ZeroSize("qpp::QCircuit::gate_fan()", context);
        for (auto&& elem : target) {
            if (elem >= nq_)
                throw exception::OutOfRange("qpp::QCircuit::gate_fan()",
                                            context);
            // check target was not measured before
            if (get_measured(elem))
                throw exception::QuditAlreadyMeasured(
                    "qpp::QCircuit::gate_fan()", context);
        }
        // check no duplicates target
        if (!internal::check_no_duplicates(target))
            throw exception::Duplicates("qpp::QCircuit::gate_fan()", context);

        // check square matrix for the gate
        if (!internal::check_square_mat(U))
            throw exception::MatrixNotSquare("qpp::QCircuit::gate_fan()",
                                             context);
        // check correct dimension
        if (static_cast<idx>(U.rows()) != d_)
            throw exception::DimsMismatchMatrix("qpp::QCircuit::gate_fan()",
                                                context);
        // END EXCEPTION CHECKS

        if (name.empty())
            name = qpp::Gates::get_no_thread_local_instance().get_name(U);
        std::size_t hashU = hash_eigen(U);
        add_hash_(U, hashU);
        gates_.emplace_back(GateType::FAN, hashU, std::vector<idx>{}, target,
                            std::vector<idx>{}, name);
        step_types_.emplace_back(StepType::GATE);
        gate_count_[name] += target.size();

        for (auto&& elem : target) {
            clean_qudits_[elem] = false;
        }

        return *this;
    }

    // std::initializer_list overload, avoids ambiguity for 2-element lists,
    // see http://stackoverflow.com
    // /questions/26750039/ambiguity-when-using-initializer-list-as-parameter
    /**
     * \brief Applies the single qudit gate \a U on every qudit listed in
     * \a target
     *
     * \param U Single qudit quantum gate
     * \param target Target qudit indexes; the gate \a U is applied on every
     * one of them
     * \param name Optional gate name
     * \return Reference to the current instance
     */
    QCircuit& gate_fan(const cmat& U, const std::initializer_list<idx>& target,
                       std::string name = {}) {
        return gate_fan(U, std::vector<idx>(target), std::move(name));
    }

    /**
     * \brief Applies the single qudit gate \a U on all of the remaining
     * non-measured qudits
     *
     * \param U Single qudit quantum gate
     * \param name Optional gate name
     * \return Reference to the current instance
     */
    QCircuit& gate_fan(const cmat& U, std::string name = {}) {
        // EXCEPTION CHECKS

        std::string context{"Step " + std::to_string(get_step_count())};

        // check square matrix for the gate
        if (!internal::check_square_mat(U))
            throw exception::MatrixNotSquare("qpp::QCircuit::gate_fan()",
                                             context);
        // check correct dimension
        if (static_cast<idx>(U.rows()) != d_)
            throw exception::DimsMismatchMatrix("qpp::QCircuit::gate_fan()",
                                                context);
        // END EXCEPTION CHECKS

        if (name.empty())
            name = qpp::Gates::get_no_thread_local_instance().get_name(U);
        std::size_t hashU = hash_eigen(U);
        add_hash_(U, hashU);
        gates_.emplace_back(GateType::FAN, hashU, std::vector<idx>{},
                            get_non_measured(), std::vector<idx>{}, name);
        step_types_.emplace_back(StepType::GATE);
        gate_count_[name] += get_non_measured().size();

        for (auto&& elem : get_non_measured()) {
            clean_qudits_[elem] = false;
        }

        return *this;
    }

    /**
     * \brief Jointly applies the multiple-qudit gate \a U on the qudit indexes
     * specified by \a target
     *
     * \param U Multiple qudit quantum gate
     * \param target Subsystem indexes where the gate \a U is applied
     * \param name Optional gate name
     * \return Reference to the current instance
     */
    QCircuit& gate_joint(const cmat& U, const std::vector<idx>& target,
                         std::string name = {}) {
        // EXCEPTION CHECKS

        idx n = static_cast<idx>(target.size());
        idx D = static_cast<idx>(std::llround(std::pow(d_, n)));

        std::string context{"Step " + std::to_string(get_step_count())};

        // check valid target
        if (target.empty())
            throw exception::ZeroSize("qpp::QCircuit::gate_joint()", context);
        for (auto&& elem : target) {
            if (elem >= nq_)
                throw exception::OutOfRange("qpp::QCircuit::gate_joint()",
                                            context);
            // check target was not measured before
            if (get_measured(elem))
                throw exception::QuditAlreadyMeasured(
                    "qpp::QCircuit::gate_joint()", context);
        }
        // check no duplicates target
        if (!internal::check_no_duplicates(target))
            throw exception::Duplicates("qpp::QCircuit::gate_joint()", context);

        // check square matrix for the gate
        if (!internal::check_square_mat(U))
            throw exception::MatrixNotSquare("qpp::QCircuit::gate_joint()",
                                             context);
        // check correct dimension
        if (static_cast<idx>(U.rows()) != D)
            throw exception::DimsMismatchMatrix("qpp::QCircuit::gate_joint()",
                                                context);
        // END EXCEPTION CHECKS

        if (name.empty())
            name = qpp::Gates::get_no_thread_local_instance().get_name(U);
        std::size_t hashU = hash_eigen(U);
        add_hash_(U, hashU);
        gates_.emplace_back(GateType::JOINT, hashU, std::vector<idx>{}, target,
                            std::vector<idx>{}, name);
        step_types_.emplace_back(StepType::GATE);
        ++gate_count_[name];

        for (auto&& elem : target) {
            clean_qudits_[elem] = false;
        }

        return *this;
    }

    /**
     * \brief Applies the quantum Fourier transform (as a series of gates)
     * on the qudit indexes specified by \a target
     *
     * \param target Subsystem indexes where the quantum Fourier transform
     * is applied
     * \param swap Swaps the qubits at the end (true by default)
     * \return Reference to the current instance
     */
    QCircuit& QFT(const std::vector<idx>& target, bool swap = true) {
        // EXCEPTION CHECKS

        std::string context{"Step " + std::to_string(get_step_count())};

        // check valid target
        if (target.empty())
            throw exception::ZeroSize("qpp::QCircuit::QFT()", context);
        for (auto&& elem : target) {
            if (elem >= nq_)
                throw exception::OutOfRange("qpp::QCircuit::QFT()", context);
            // check target was not measured before
            if (get_measured(elem))
                throw exception::QuditAlreadyMeasured("qpp::QCircuit::QFT()",
                                                      context);
        }
        // check no duplicates target
        if (!internal::check_no_duplicates(target))
            throw exception::Duplicates("qpp::QCircuit::QFT()", context);
        // END EXCEPTION CHECKS

        idx n_subsys = target.size();
        if (d_ == 2) // qubits
        {
            for (idx i = 0; i < n_subsys; ++i) {
                // apply Hadamard on qubit i
                gate(Gates::get_no_thread_local_instance().H, target[i]);
                // apply controlled rotations
                for (idx j = 2; j <= n_subsys - i; ++j) {
                    // construct Rj
                    cmat Rj(2, 2);
                    Rj << 1, 0, 0, std::exp(2.0 * pi * 1_i / std::pow(2, j));
                    CTRL(Rj, target[i + j - 1], target[i], {},
                         "CTRL-R" + std::to_string(j));
                }
            }
            if (swap) {
                // we have the qubits in reversed order, we must swap them
                for (idx i = 0; i < n_subsys / 2; ++i) {
                    gate(Gates::get_no_thread_local_instance().SWAP, target[i],
                         target[n_subsys - i - 1]);
                }
            }

        } else { // qudits
            for (idx i = 0; i < n_subsys; ++i) {
                // apply qudit Fourier on qudit i
                gate(Gates::get_no_thread_local_instance().Fd(d_), target[i],
                     "Fd");
                // apply controlled rotations
                for (idx j = 2; j <= n_subsys - i; ++j) {
                    // construct Rj
                    cmat Rj = cmat::Zero(d_, d_);
                    for (idx m = 0; m < d_; ++m) {
                        Rj(m, m) =
                            std::exp(2.0 * pi * m * 1_i / std::pow(d_, j));
                    }
                    CTRL(Rj, target[i + j - 1], target[i], {},
                         "CTRL-R" + std::to_string(j) + "d");
                }
            }
            if (swap) {
                // we have the qudits in reversed order, we must swap them
                for (idx i = 0; i < n_subsys / 2; ++i) {
                    gate(Gates::get_no_thread_local_instance().SWAPd(d_),
                         target[i], target[n_subsys - i - 1], "SWAPd");
                }
            }
        }

        return *this;
    }

    // std::initializer_list overload, avoids ambiguity for {idx} -> bool
    /**
     * \brief Applies the quantum Fourier transform (as a series of gates)
     * on the qudit indexes specified by \a target
     *
     * \param target Subsystem indexes where the quantum Fourier transform
     * is applied
     * \param swap Swaps the qubits at the end (true by default)
     * \return Reference to the current instance
     */
    QCircuit& QFT(const std::initializer_list<idx>& target, bool swap = true) {
        return QFT(std::vector<idx>(target), swap);
    }

    /**
     * \brief Applies the quantum Fourier transform (as a series of gates)
     * on all of remaining non-measured qudits
     *
     * \param swap Swaps the qubits at the end (true by default)
     * \return Reference to the current instance
     */
    QCircuit& QFT(bool swap = true) { return QFT(get_non_measured(), swap); }

    /**
     * \brief Applies the inverse quantum Fourier transform (as a series of
     * gates) on the qudit indexes specified by \a target
     *
     * \param target Subsystem indexes where the inverse quantum Fourier
     * transform is applied
     * \param swap Swaps the qubits at the end (true by default)
     * \return Reference to the current instance
     */
    QCircuit& TFQ(const std::vector<idx>& target,
                  QPP_UNUSED_ bool swap = true) {
        // EXCEPTION CHECKS

        std::string context{"Step " + std::to_string(get_step_count())};

        // check valid target
        if (target.empty())
            throw exception::ZeroSize("qpp::QCircuit::TFQ()", context);
        for (auto&& elem : target) {
            if (elem >= nq_)
                throw exception::OutOfRange("qpp::QCircuit::TFQ()", context);
            // check target was not measured before
            if (get_measured(elem))
                throw exception::QuditAlreadyMeasured("qpp::QCircuit::TFQ()",
                                                      context);
        }
        // check no duplicates target
        if (!internal::check_no_duplicates(target))
            throw exception::Duplicates("qpp::QCircuit::TFQ()", context);
        // END EXCEPTION CHECKS

        idx n_subsys = target.size();
        if (d_ == 2) // qubits
        {
            if (swap) {
                // we have the qubits in reversed order, we must swap them
                for (idx i = n_subsys / 2; i-- > 0;) {
                    gate(Gates::get_no_thread_local_instance().SWAP, target[i],
                         target[n_subsys - i - 1]);
                }
            }
            for (idx i = n_subsys; i-- > 0;) {
                // apply controlled rotations
                for (idx j = n_subsys - i + 1; j-- > 2;) {
                    // construct Rj
                    cmat Rj(2, 2);
                    Rj << 1, 0, 0, std::exp(-2.0 * pi * 1_i / std::pow(2, j));
                    CTRL(Rj, target[i + j - 1], target[i], {},
                         "CTRL-R" + std::to_string(j) + "+");
                }
                // apply Hadamard on qubit i
                gate(Gates::get_no_thread_local_instance().H, target[i]);
            }
        } else { // qudits
            if (swap) {
                // we have the qudits in reversed order, we must swap them
                for (idx i = n_subsys / 2; i-- > 0;) {
                    gate(Gates::get_no_thread_local_instance().SWAPd(d_),
                         target[i], target[n_subsys - i - 1], "SWAPd");
                }
            }
            for (idx i = n_subsys; i-- > 0;) {
                // apply controlled rotations
                for (idx j = n_subsys - i + 1; j-- > 2;) {
                    // construct Rj
                    cmat Rj = cmat::Zero(d_, d_);
                    for (idx m = 0; m < d_; ++m) {
                        Rj(m, m) =
                            std::exp(-2.0 * pi * m * 1_i / std::pow(d_, j));
                    }
                    CTRL(Rj, target[i + j - 1], target[i], {},
                         "CTRL-R" + std::to_string(j) + "d+");
                }
                // apply qudit Fourier on qudit i
                gate(qpp::adjoint(Gates::get_no_thread_local_instance().Fd(d_)),
                     target[i], "Fd+");
            }
        }

        return *this;
    }

    // std::initializer_list overload, avoids ambiguity for {idx} -> bool
    /**
     * \brief Applies the inverse quantum Fourier transform (as a series of
     * gates) on the qudit indexes specified by \a target
     *
     * \param target Subsystem indexes where the inverse quantum Fourier
     * transform is applied
     * \param swap Swaps the qubits at the end (true by default)
     * \return Reference to the current instance
     */
    QCircuit& TFQ(const std::initializer_list<idx>& target, bool swap = true) {
        return TFQ(std::vector<idx>(target), swap);
    }

    /**
     * \brief Applies the inverse quantum Fourier transform (as a series of
     * gates) on all of remaining non-measured qudits
     *
     * \param swap Swaps the qubits at the end (true by default)
     * \return Reference to the current instance
     */
    QCircuit& TFQ(bool swap = true) { return TFQ(get_non_measured(), swap); }

    // single ctrl single target
    /**
     * \brief Applies the single qudit controlled gate \a U with control
     * qudit \a ctrl and target qudit \a target, i.e., CTRL-U.
     *
     * \param U Single qudit quantum gate
     * \param ctrl Control qudit index
     * \param target Target qudit index
     * \param shift Performs the control as if the \a ctrl qudit state was
     * \f$X\f$-incremented by \a shift
     * \param name Optional gate name
     * \return Reference to the current instance
     */
    QCircuit& CTRL(const cmat& U, idx ctrl, idx target, idx shift = 0,
                   std::string name = {}) {
        // EXCEPTION CHECKS

        std::string context{"Step " + std::to_string(get_step_count())};

        // check valid ctrl and target
        if (ctrl >= nq_ || target >= nq_ || ctrl == target)
            throw exception::OutOfRange("qpp::QCircuit::CTRL()", context);
        if (get_measured(ctrl) || get_measured(target))
            throw exception::QuditAlreadyMeasured("qpp::QCircuit::CTRL()",
                                                  context);

        // check square matrix for the gate
        if (!internal::check_square_mat(U))
            throw exception::MatrixNotSquare("qpp::QCircuit::CTRL()", context);
        // check correct dimension
        if (static_cast<idx>(U.rows()) != d_)
            throw exception::DimsMismatchMatrix("qpp::QCircuit::CTRL()",
                                                context);

        // check shift
        if (shift >= d_)
            throw exception::OutOfRange("qpp::QCircuit::CTRL()", context);
        // END EXCEPTION CHECKS

        if (name.empty()) {
            std::string gate_name =
                qpp::Gates::get_no_thread_local_instance().get_name(U);
            name = gate_name.empty() ? "CTRL" : "CTRL-" + gate_name;
        }
        std::size_t hashU = hash_eigen(U);
        add_hash_(U, hashU);
        gates_.emplace_back(GateType::SINGLE_CTRL_SINGLE_TARGET, hashU,
                            std::vector<idx>{ctrl}, std::vector<idx>{target},
                            std::vector<idx>{shift}, name);
        step_types_.emplace_back(StepType::GATE);
        ++gate_count_[name];

        clean_qudits_[ctrl] = false;
        clean_qudits_[target] = false;

        return *this;
    }

    // single ctrl multiple target
    /**
     * \brief Applies the single qudit controlled gate \a U with control
     * qudit \a ctrl on every qudit listed in \a target, i.e., CTRL-U-U-...-U.
     *
     * \param U Single qudit quantum gate
     * \param ctrl Control qudit index
     * \param target Target qudit indexes; the gate \a U is applied on every
     * one of them depending on the values of the control qudits
     * \param shift Performs the control as if the \a ctrl qudit state was
     * \f$X\f$-incremented by \a shift
     * \param name Optional gate name
     * \return Reference to the current instance
     */
    QCircuit& CTRL(const cmat& U, idx ctrl, const std::vector<idx>& target,
                   idx shift = 0, std::string name = {}) {
        // EXCEPTION CHECKS

        std::string context{"Step " + std::to_string(get_step_count())};

        // check valid ctrl
        if (ctrl >= nq_)
            throw exception::OutOfRange("qpp::QCircuit::CTRL()", context);
        if (get_measured(ctrl))
            throw exception::QuditAlreadyMeasured("qpp::QCircuit::CTRL()",
                                                  context);

        // check valid target
        if (target.empty())
            throw exception::ZeroSize("qpp::QCircuit::CTRL()", context);
        for (auto&& elem : target) {
            if (elem >= nq_)
                throw exception::OutOfRange("qpp::QCircuit::CTRL()", context);
            // check target was not measured before
            if (get_measured(elem))
                throw exception::QuditAlreadyMeasured("qpp::QCircuit::CTRL()",
                                                      context);
        }
        // check no duplicates target
        if (!internal::check_no_duplicates(target))
            throw exception::Duplicates("qpp::QCircuit::CTRL()", context);

        // check ctrl and target don't share common elements
        for (auto&& elem : target)
            if (elem == ctrl)
                throw exception::OutOfRange("qpp::QCircuit::CTRL()", context);

        // check square matrix for the gate
        if (!internal::check_square_mat(U))
            throw exception::MatrixNotSquare("qpp::QCircuit::CTRL()", context);
        // check correct dimension
        if (static_cast<idx>(U.rows()) != d_)
            throw exception::DimsMismatchMatrix("qpp::QCircuit::CTRL()",
                                                context);

        // check shift
        if (shift >= d_)
            throw exception::OutOfRange("qpp::QCircuit::CTRL()", context);
        // END EXCEPTION CHECKS

        if (name.empty()) {
            std::string gate_name =
                qpp::Gates::get_no_thread_local_instance().get_name(U);
            name = gate_name.empty() ? "CTRL" : "CTRL-" + gate_name;
        }
        std::size_t hashU = hash_eigen(U);
        add_hash_(U, hashU);
        gates_.emplace_back(GateType::SINGLE_CTRL_MULTIPLE_TARGET, hashU,
                            std::vector<idx>{ctrl}, target,
                            std::vector<idx>{shift}, name);
        step_types_.emplace_back(StepType::GATE);
        ++gate_count_[name];

        clean_qudits_[ctrl] = false;
        for (auto&& elem : target) {
            clean_qudits_[elem] = false;
        }

        return *this;
    }

    // multiple ctrl single target
    /**
     * \brief Applies the single qudit controlled gate \a U with multiple
     * control qudits listed in \a ctrl on the target qudit \a target, i.e.,
     * CTRL-CTRL-...-CTRL-U.
     *
     * \param U Single qudit quantum gate
     * \param ctrl Control qudit indexes
     * \param target Target qudit index
     * \param shift Performs the control as if the \a ctrl qudit states were
     * \f$X\f$-incremented component-wise by \a shift. If non-empty
     * (default), the size of \a shift must be the same as the size of \a
     * ctrl.
     * \param name Optional gate name
     * \return Reference to the current instance
     */
    QCircuit& CTRL(const cmat& U, const std::vector<idx>& ctrl, idx target,
                   const std::vector<idx>& shift = {}, std::string name = {}) {
        // EXCEPTION CHECKS

        std::string context{"Step " + std::to_string(get_step_count())};

        // check valid ctrl
        for (auto&& elem : ctrl) {
            if (elem >= nq_)
                throw exception::OutOfRange("qpp::QCircuit::CTRL()", context);
            // check ctrl was not measured before
            if (get_measured(elem))
                throw exception::QuditAlreadyMeasured("qpp::QCircuit::CTRL()",
                                                      context);
        }
        // check no duplicates ctrl
        if (!internal::check_no_duplicates(ctrl))
            throw exception::Duplicates("qpp::QCircuit::CTRL()", context);

        // check valid target
        if (target >= nq_)
            throw exception::OutOfRange("qpp::QCircuit::CTRL()", context);
        if (get_measured(target))
            throw exception::QuditAlreadyMeasured("qpp::QCircuit::CTRL()",
                                                  context);

        // check ctrl and target don't share common elements
        for (auto&& elem : ctrl)
            if (elem == target)
                throw exception::OutOfRange("qpp::QCircuit::CTRL()", context);

        // check square matrix for the gate
        if (!internal::check_square_mat(U))
            throw exception::MatrixNotSquare("qpp::QCircuit::CTRL()", context);
        // check correct dimension
        if (static_cast<idx>(U.rows()) != d_)
            throw exception::DimsMismatchMatrix("qpp::QCircuit::CTRL()",
                                                context);

        // check shift
        if (!shift.empty() && (shift.size() != ctrl.size()))
            throw exception::SizeMismatch("qpp::QCircuit::CTRL()", context);
        if (!shift.empty())
            for (auto&& elem : shift)
                if (elem >= d_)
                    throw exception::OutOfRange("qpp::QCircuit::CTRL()",
                                                context);
        // END EXCEPTION CHECKS

        if (name.empty()) {
            std::string gate_name =
                qpp::Gates::get_no_thread_local_instance().get_name(U);
            name = gate_name.empty() ? "CTRL" : "CTRL-" + gate_name;
        }
        std::size_t hashU = hash_eigen(U);
        add_hash_(U, hashU);
        gates_.emplace_back(GateType::MULTIPLE_CTRL_SINGLE_TARGET, hashU, ctrl,
                            std::vector<idx>{target}, shift, name);
        step_types_.emplace_back(StepType::GATE);
        ++gate_count_[name];

        for (auto&& elem : ctrl) {
            clean_qudits_[elem] = false;
        }
        clean_qudits_[target] = false;

        return *this;
    }

    // multiple ctrl multiple target
    /**
     * \brief Applies the single qudit controlled gate \a U with multiple
     * control qudits listed in \a ctrl on every qudit listed in \a target,
     * i.e., CTRL-CTRL-...-CTRL-U-U-...-U.
     *
     * \param U Single qudit quantum gate
     * \param ctrl Control qudit indexes
     * \param target Target qudit indexes; the gate \a U is applied on every
     * one of them depending on the values of the control qudits
     * \param shift Performs the control as if the \a ctrl qudit states were
     * \f$X\f$-incremented component-wise by \a shift. If non-empty
     * (default), the size of \a shift must be the same as the size of \a
     * ctrl.
     * \param name Optional gate name
     * \return Reference to the current instance
     */
    QCircuit& CTRL(const cmat& U, const std::vector<idx>& ctrl,
                   const std::vector<idx>& target,
                   const std::vector<idx>& shift = {}, std::string name = {}) {
        // EXCEPTION CHECKS

        std::string context{"Step " + std::to_string(get_step_count())};

        // check valid ctrl
        for (auto&& elem : ctrl) {
            if (elem >= nq_)
                throw exception::OutOfRange("qpp::QCircuit::CTRL()", context);
            // check ctrl was not measured before
            if (get_measured(elem))
                throw exception::QuditAlreadyMeasured("qpp::QCircuit::CTRL()",
                                                      context);
        }
        // check no duplicates ctrl
        if (!internal::check_no_duplicates(ctrl))
            throw exception::Duplicates("qpp::QCircuit::CTRL()", context);

        // check valid target
        if (target.empty())
            throw exception::ZeroSize("qpp::QCircuit::CTRL()", context);
        for (auto&& elem : target) {
            if (elem >= nq_)
                throw exception::OutOfRange("qpp::QCircuit::CTRL()", context);
            // check target was not measured before
            if (get_measured(elem))
                throw exception::QuditAlreadyMeasured("qpp::QCircuit::CTRL()",
                                                      context);
        }
        // check no duplicates target
        if (!internal::check_no_duplicates(target))
            throw exception::Duplicates("qpp::QCircuit::CTRL()", context);

        // check ctrl and target don't share common elements
        for (auto&& elem_ctrl : ctrl)
            for (auto&& elem_target : target)
                if (elem_ctrl == elem_target)
                    throw exception::OutOfRange("qpp::QCircuit::CTRL()",
                                                context);

        // check square matrix for the gate
        if (!internal::check_square_mat(U))
            throw exception::MatrixNotSquare("qpp::QCircuit::CTRL()", context);
        // check correct dimension
        if (static_cast<idx>(U.rows()) != d_)
            throw exception::DimsMismatchMatrix("qpp::QCircuit::CTRL()",
                                                context);

        // check shift
        if (!shift.empty() && (shift.size() != ctrl.size()))
            throw exception::SizeMismatch("qpp::QCircuit::CTRL()", context);
        if (!shift.empty())
            for (auto&& elem : shift)
                if (elem >= d_)
                    throw exception::OutOfRange("qpp::QCircuit::CTRL()",
                                                context);

        // END EXCEPTION CHECKS

        if (name.empty()) {
            std::string gate_name =
                qpp::Gates::get_no_thread_local_instance().get_name(U);
            name = gate_name.empty() ? "CTRL" : "CTRL-" + gate_name;
        }
        std::size_t hashU = hash_eigen(U);
        add_hash_(U, hashU);
        gates_.emplace_back(GateType::MULTIPLE_CTRL_MULTIPLE_TARGET, hashU,
                            ctrl, target, shift, name);
        step_types_.emplace_back(StepType::GATE);
        ++gate_count_[name];

        for (auto&& elem : ctrl) {
            clean_qudits_[elem] = false;
        }
        for (auto&& elem : target) {
            clean_qudits_[elem] = false;
        }

        return *this;
    }

    // multiple control composed target
    /**
     * \brief Jointly applies the multiple-qudit controlled gate \a U with
     * multiple control qudits listed in \a ctrl on the qudit indexes specified
     * by \a target, i.e., CTRL-CTRL-...-CTRL-U_{joint}.
     *
     * \param U Multiple-qudit quantum gate
     * \param ctrl Control qudit indexes
     * \param target Target qudit indexes where the gate \a U is applied
     * depending on the values of the control qudits
     * \param shift Performs the control as if the \a ctrl qudit states were
     * \f$X\f$-incremented component-wise by \a shift. If non-empty
     * (default), the size of \a shift must be the same as the size of \a
     * ctrl.
     * \param name Optional gate name
     * \return Reference to the current instance
     */
    QCircuit& CTRL_joint(const cmat& U, const std::vector<idx>& ctrl,
                         const std::vector<idx>& target,
                         const std::vector<idx>& shift = {},
                         std::string name = {}) {
        // EXCEPTION CHECKS

        std::string context{"Step " + std::to_string(get_step_count())};

        idx D_target =
            static_cast<idx>(std::llround(std::pow(d_, target.size())));
        // check valid ctrl
        for (auto&& elem : ctrl) {
            if (elem >= nq_)
                throw exception::OutOfRange("qpp::QCircuit::CTRL_joint()",
                                            context);
            // check ctrl was not measured before
            if (get_measured(elem))
                throw exception::QuditAlreadyMeasured(
                    "qpp::QCircuit::CTRL_joint()", context);
        }
        // check no duplicates ctrl
        if (!internal::check_no_duplicates(ctrl))
            throw exception::Duplicates("qpp::QCircuit::CTRL_joint()", context);

        // check valid target
        if (target.empty())
            throw exception::ZeroSize("qpp::QCircuit::CTRL_joint()", context);
        for (auto&& elem : target) {
            if (elem >= nq_)
                throw exception::OutOfRange("qpp::QCircuit::CTRL_joint()",
                                            context);
            // check target was not measured before
            if (get_measured(elem))
                throw exception::QuditAlreadyMeasured(
                    "qpp::QCircuit::CTRL_joint()", context);
        }

        // check ctrl and target don't share common elements
        for (auto&& elem_ctrl : ctrl)
            for (auto&& elem_target : target)
                if (elem_ctrl == elem_target)
                    throw exception::OutOfRange("qpp::QCircuit::CTRL_joint()",
                                                context);

        // check square matrix for the gate
        if (!internal::check_square_mat(U))
            throw exception::MatrixNotSquare("qpp::QCircuit::CTRL_joint()",
                                             context);
        // check correct dimension
        if (static_cast<idx>(U.rows()) != D_target)
            throw exception::DimsMismatchMatrix("qpp::QCircuit::CTRL_joint()",
                                                context);

        // check shift
        if (!shift.empty() && (shift.size() != ctrl.size()))
            throw exception::SizeMismatch("qpp::QCircuit::CTRL_joint()",
                                          context);
        if (!shift.empty())
            for (auto&& elem : shift)
                if (elem >= d_)
                    throw exception::OutOfRange("qpp::QCircuit::CTRL_joint()",
                                                context);
        // END EXCEPTION CHECKS

        if (name.empty()) {
            std::string gate_name =
                qpp::Gates::get_no_thread_local_instance().get_name(U);
            name = gate_name.empty() ? "CTRL" : "CTRL-" + gate_name;
        }
        std::size_t hashU = hash_eigen(U);
        add_hash_(U, hashU);
        gates_.emplace_back(GateType::JOINT_CTRL, hashU, ctrl, target, shift,
                            name);
        step_types_.emplace_back(StepType::GATE);
        ++gate_count_[name];

        for (auto&& elem : ctrl) {
            clean_qudits_[elem] = false;
        }
        for (auto&& elem : target) {
            clean_qudits_[elem] = false;
        }

        return *this;
    }

    // single ctrl single target
    /**
     * \brief Applies the single qubit controlled gate \a U with classical
     * control dit \a ctrl and target qudit \a target, i.e., cCTRL-U.
     *
     * \param U Single qudit quantum gate
     * \param ctrl_dit Classical control dit index
     * \param target Target qudit index
     * \param shift Performs the control as if the \a ctrl_dit classical dit
     * was incremented by \a shift
     * \param name Optional gate name
     * \return Reference to the current instance
     */
    QCircuit& cCTRL(const cmat& U, idx ctrl_dit, idx target, idx shift = 0,
                    std::string name = {}) {
        // EXCEPTION CHECKS

        std::string context{"Step " + std::to_string(get_step_count())};

        // check valid ctrl_dit and target
        if (ctrl_dit >= nc_ || target >= nq_)
            throw exception::OutOfRange("qpp::QCircuit::cCTRL()", context);
        if (get_measured(target))
            throw exception::QuditAlreadyMeasured("qpp::QCircuit::cCTRL()",
                                                  context);

        // check square matrix for the gate
        if (!internal::check_square_mat(U))
            throw exception::MatrixNotSquare("qpp::QCircuit::cCTRL()", context);
        // check correct dimension
        if (static_cast<idx>(U.rows()) != d_)
            throw exception::DimsMismatchMatrix("qpp::QCircuit::cCTRL()",
                                                context);

        // check shift
        if (shift >= d_)
            throw exception::OutOfRange("qpp::QCircuit::cCTRL()", context);
        // END EXCEPTION CHECKS

        if (name.empty()) {
            std::string gate_name =
                qpp::Gates::get_no_thread_local_instance().get_name(U);
            name = gate_name.empty() ? "cCTRL" : "cCTRL-" + gate_name;
        }

        std::size_t hashU = hash_eigen(U);
        add_hash_(U, hashU);
        gates_.emplace_back(GateType::SINGLE_cCTRL_SINGLE_TARGET, hashU,
                            std::vector<idx>{ctrl_dit},
                            std::vector<idx>{target}, std::vector<idx>{shift},
                            name);
        step_types_.emplace_back(StepType::GATE);
        ++gate_count_[name];

        clean_dits_[ctrl_dit] = false;
        clean_qudits_[target] = false;

        return *this;
    }

    // single ctrl multiple targets
    /**
     * \brief Applies the single qudit controlled gate \a U with classical
     * control dit \a ctrl on every qudit listed in \a target, i.e.,
     * cCTRL-U-U-...-U.
     *
     * \param U Single qudit quantum gate
     * \param ctrl_dit Classical control dit index
     * \param target Target qudit indexes; the gate \a U is applied on every
     * one of them depending on the values of the classical control dits
     * \param shift Performs the control as if the \a ctrl_dit classical dit
     * was incremented by \a shift
     * \param name Optional gate name
     * \return Reference to the current instance
     */
    QCircuit& cCTRL(const cmat& U, idx ctrl_dit, const std::vector<idx>& target,
                    idx shift = 0, std::string name = {}) {
        // EXCEPTION CHECKS

        std::string context{"Step " + std::to_string(get_step_count())};

        // check valid ctrl_dit
        if (ctrl_dit >= nc_)
            throw exception::OutOfRange("qpp::QCircuit::cCTRL()", context);

        // check valid target
        if (target.empty())
            throw exception::ZeroSize("qpp::QCircuit::cCTRL()", context);
        for (auto&& elem : target) {
            if (elem >= nq_)
                throw exception::OutOfRange("qpp::QCircuit::cCTRL()", context);
            // check target was not measured before
            if (get_measured(elem))
                throw exception::QuditAlreadyMeasured("qpp::QCircuit::cCTRL()",
                                                      context);
        }
        // check no duplicates target
        if (!internal::check_no_duplicates(target))
            throw exception::Duplicates("qpp::QCircuit::cCTRL()", context);

        // check square matrix for the gate
        if (!internal::check_square_mat(U))
            throw exception::MatrixNotSquare("qpp::QCircuit::cCTRL()", context);
        // check correct dimension
        if (static_cast<idx>(U.rows()) != d_)
            throw exception::DimsMismatchMatrix("qpp::QCircuit::cCTRL()",
                                                context);

        // check shift
        if (shift >= d_)
            throw exception::OutOfRange("qpp::QCircuit::cCTRL()", context);
        // END EXCEPTION CHECKS

        if (name.empty()) {
            std::string gate_name =
                qpp::Gates::get_no_thread_local_instance().get_name(U);
            name = gate_name.empty() ? "cCTRL" : "cCTRL-" + gate_name;
        }
        std::size_t hashU = hash_eigen(U);
        add_hash_(U, hashU);
        gates_.emplace_back(GateType::SINGLE_cCTRL_MULTIPLE_TARGET, hashU,
                            std::vector<idx>{ctrl_dit}, target,
                            std::vector<idx>{shift}, name);
        step_types_.emplace_back(StepType::GATE);
        ++gate_count_[name];

        clean_dits_[ctrl_dit] = false;
        for (auto&& elem : target) {
            clean_qudits_[elem] = false;
        }

        return *this;
    }

    // multiple ctrl single target
    /**
     * \brief Applies the single qudit controlled gate \a U with multiple
     * classical control dits listed in \a ctrl on the target qudit \a
     * target, i.e., cCTRL-cCTRL-...-CTRL-U.
     *
     * \param U Single qudit quantum gate
     * \param ctrl_dits Classical control dits indexes
     * \param target Target qudit index
     * \param shift Performs the control as if the \a ctrl_dits classical
     * dits were incremented component-wise by \a shift. If non-empty
     * (default), the size of \a shift must be the same as the size of \a
     * ctrl_dits.
     * \param name Optional gate name
     * \return Reference to the current instance
     */
    QCircuit& cCTRL(const cmat& U, const std::vector<idx>& ctrl_dits,
                    idx target, const std::vector<idx>& shift = {},
                    std::string name = {}) {
        // EXCEPTION CHECKS

        std::string context{"Step " + std::to_string(get_step_count())};

        // check valid ctrl_dits
        for (auto&& elem : ctrl_dits) {
            if (elem >= nc_)
                throw exception::OutOfRange("qpp::QCircuit::cCTRL()", context);
        }
        // check no duplicates ctrl_dits
        if (!internal::check_no_duplicates(ctrl_dits))
            throw exception::Duplicates("qpp::QCircuit::cCTRL()", context);

        // check valid target
        if (target >= nq_)
            throw exception::OutOfRange("qpp::QCircuit::cCTRL()", context);
        // check target was not measured before
        if (get_measured(target))
            throw exception::QuditAlreadyMeasured("qpp::QCircuit::cCTRL()",
                                                  context);

        // check square matrix for the gate
        if (!internal::check_square_mat(U))
            throw exception::MatrixNotSquare("qpp::QCircuit::cCTRL()", context);
        // check correct dimension
        if (static_cast<idx>(U.rows()) != d_)
            throw exception::DimsMismatchMatrix("qpp::QCircuit::cCTRL()",
                                                context);

        // check shift
        if (!shift.empty() && (shift.size() != ctrl_dits.size()))
            throw exception::SizeMismatch("qpp::QCircuit::cCTRL()", context);
        if (!shift.empty())
            for (auto&& elem : shift)
                if (elem >= d_)
                    throw exception::OutOfRange("qpp::QCircuit::cCTRL()",
                                                context);
        // END EXCEPTION CHECKS

        if (name.empty()) {
            std::string gate_name =
                qpp::Gates::get_no_thread_local_instance().get_name(U);
            name = gate_name.empty() ? "cCTRL" : "cCTRL-" + gate_name;
        }
        std::size_t hashU = hash_eigen(U);
        add_hash_(U, hashU);
        gates_.emplace_back(GateType::MULTIPLE_cCTRL_SINGLE_TARGET, hashU,
                            ctrl_dits, std::vector<idx>{target}, shift, name);
        step_types_.emplace_back(StepType::GATE);
        ++gate_count_[name];

        for (auto&& elem : ctrl_dits) {
            clean_dits_[elem] = false;
        }
        clean_qudits_[target] = false;

        return *this;
    }

    // multiple ctrl multiple targets
    /**
     * \brief Applies the single qudit controlled gate \a U with multiple
     * classical control dits listed in \a ctrl on every qudit listed in
     * \a target, i.e., cCTRL-cCTRL-...-cCTRL-U-U-...-U.
     *
     * \param U Single qudit quantum gate
     * \param ctrl_dits Classical control dits indexes
     * \param target Target qudit indexes; the gate \a U is applied on every
     * one of them depending on the values of the classical control dits
     * \param shift Performs the control as if the \a ctrl_dits classical
     * dits were incremented component-wise by \a shift. If non-empty
     * (default), the size of \a shift must be the same as the size of \a
     * ctrl_dits.
     * \param name Optional gate name
     * \return Reference to the current instance
     */
    QCircuit& cCTRL(const cmat& U, const std::vector<idx>& ctrl_dits,
                    const std::vector<idx>& target,
                    const std::vector<idx>& shift = {}, std::string name = {}) {
        // EXCEPTION CHECKS

        std::string context{"Step " + std::to_string(get_step_count())};

        // check valid ctrl_dits
        for (auto&& elem : ctrl_dits) {
            if (elem >= nc_)
                throw exception::OutOfRange("qpp::QCircuit::cCTRL()", context);
        }
        // check no duplicates ctrl_dits
        if (!internal::check_no_duplicates(ctrl_dits))
            throw exception::Duplicates("qpp::QCircuit::cCTRL()", context);

        // check valid target
        if (target.empty())
            throw exception::ZeroSize("qpp::QCircuit::cCTRL()", context);
        for (auto&& elem : target) {
            if (elem >= nq_)
                throw exception::OutOfRange("qpp::QCircuit::cCTRL()", context);
            // check target was not measured before
            if (get_measured(elem))
                throw exception::QuditAlreadyMeasured("qpp::QCircuit::cCTRL()",
                                                      context);
        }
        // check no duplicates target
        if (!internal::check_no_duplicates(target))
            throw exception::Duplicates("qpp::QCircuit::cCTRL()", context);

        // check square matrix for the gate
        if (!internal::check_square_mat(U))
            throw exception::MatrixNotSquare("qpp::QCircuit::cCTRL()", context);
        // check correct dimension
        if (static_cast<idx>(U.rows()) != d_)
            throw exception::DimsMismatchMatrix("qpp::QCircuit::cCTRL()",
                                                context);

        // check shift
        if (!shift.empty() && (shift.size() != ctrl_dits.size()))
            throw exception::SizeMismatch("qpp::QCircuit::cCTRL()", context);
        if (!shift.empty())
            for (auto&& elem : shift)
                if (elem >= d_)
                    throw exception::OutOfRange("qpp::QCircuit::cCTRL()",
                                                context);
        // END EXCEPTION CHECKS

        if (name.empty()) {
            std::string gate_name =
                qpp::Gates::get_no_thread_local_instance().get_name(U);
            name = gate_name.empty() ? "cCTRL" : "cCTRL-" + gate_name;
        }
        std::size_t hashU = hash_eigen(U);
        add_hash_(U, hashU);
        gates_.emplace_back(GateType::MULTIPLE_cCTRL_MULTIPLE_TARGET, hashU,
                            ctrl_dits, std::vector<idx>{target}, shift, name);
        step_types_.emplace_back(StepType::GATE);
        ++gate_count_[name];

        for (auto&& elem : ctrl_dits) {
            clean_dits_[elem] = false;
        }
        for (auto&& elem : target) {
            clean_qudits_[elem] = false;
        }

        return *this;
    }

    // multiple classical control composed target
    /**
     * \brief Jointly applies the multiple-qudit controlled gate \a U with
     * multiple classical control dits listed in \a ctrl on the qudit indexes
     * specified by \a target, i.e., cCTRL-cCTRL-...-cCTRL-U_{joint}.
     *
     * \param U Multiple-qudit quantum gate
     * \param ctrl_dits Classical control dits indexes
     * \param target Target qudit indexes where the gate \a U is applied
     * depending on the values of the classical control dits
     * \param shift Performs the control as if the \a ctrl_dits classical
     * dits were incremented component-wise by \a shift. If non-empty
     * (default), the size of \a shift must be the same as the size of \a
     * ctrl_dits.
     * \param name Optional gate name
     * \return Reference to the current instance
     */
    QCircuit& cCTRL_joint(const cmat& U, const std::vector<idx>& ctrl_dits,
                          const std::vector<idx>& target,
                          const std::vector<idx>& shift = {},
                          std::string name = {}) {
        // EXCEPTION CHECKS

        std::string context{"Step " + std::to_string(get_step_count())};

        idx D_target =
            static_cast<idx>(std::llround(std::pow(d_, target.size())));
        // check valid ctrl_dits
        for (auto&& elem : ctrl_dits) {
            if (elem >= nc_)
                throw exception::OutOfRange("qpp::QCircuit::cCTRL_joint()",
                                            context);
        }
        // check no duplicates ctrl_dits
        if (!internal::check_no_duplicates(ctrl_dits))
            throw exception::Duplicates("qpp::QCircuit::cCTRL_joint()",
                                        context);

        // check valid target
        if (target.empty())
            throw exception::ZeroSize("qpp::QCircuit::cCTRL_joint()", context);
        for (auto&& elem : target) {
            if (elem >= nq_)
                throw exception::OutOfRange("qpp::QCircuit::cCTRL_joint()",
                                            context);
            // check target was not measured before
            if (get_measured(elem))
                throw exception::QuditAlreadyMeasured(
                    "qpp::QCircuit::cCTRL_joint()", context);
        }
        // check no duplicates target
        if (!internal::check_no_duplicates(target))
            throw exception::Duplicates("qpp::QCircuit::cCTRL_joint()",
                                        context);

        // check square matrix for the gate
        if (!internal::check_square_mat(U))
            throw exception::MatrixNotSquare("qpp::QCircuit::cCTRL_joint()",
                                             context);
        // check correct dimension
        if (static_cast<idx>(U.rows()) != D_target)
            throw exception::DimsMismatchMatrix("qpp::QCircuit::cCTRL_joint()",
                                                context);

        // check shift
        if (!shift.empty() && (shift.size() != ctrl_dits.size()))
            throw exception::SizeMismatch("qpp::QCircuit::cCTRL()", context);
        if (!shift.empty())
            for (auto&& elem : shift)
                if (elem >= d_)
                    throw exception::OutOfRange("qpp::QCircuit::cCTRL()",
                                                context);
        // END EXCEPTION CHECKS

        if (name.empty()) {
            std::string gate_name =
                qpp::Gates::get_no_thread_local_instance().get_name(U);
            name = gate_name.empty() ? "cCTRL" : "cCTRL-" + gate_name;
        }
        std::size_t hashU = hash_eigen(U);
        add_hash_(U, hashU);
        gates_.emplace_back(GateType::JOINT_cCTRL, hashU, ctrl_dits, target,
                            shift, name);
        step_types_.emplace_back(StepType::GATE);
        ++gate_count_[name];

        for (auto&& elem : ctrl_dits) {
            clean_dits_[elem] = false;
        }
        for (auto&& elem : target) {
            clean_qudits_[elem] = false;
        }

        return *this;
    }

    // Z measurement of single qudit
    /**
     * \brief Measurement of single qudit in the computational basis
     * (Z-basis)
     *
     * \param target Target qudit index that is measured
     * \param c_reg Classical register where the value of the measurement is
     * being stored
     * \param destructive Destructive measurement, true by default
     * \param name Optional measurement name, default is "mZ"
     * \return Reference to the current instance
     */
    QCircuit& measureZ(idx target, idx c_reg, bool destructive = true,
                       std::string name = {}) {
        // EXCEPTION CHECKS

        std::string context{"Step " + std::to_string(get_step_count())};

        // measuring non-existing qudit
        if (target >= nq_)
            throw exception::OutOfRange("qpp::QCircuit::measureZ()", context);
        // trying to put the result into a non-existing classical slot
        if (c_reg >= nc_)
            throw exception::OutOfRange("qpp::QCircuit::measureZ()", context);
        // qudit was measured before
        if (get_measured(target))
            throw exception::QuditAlreadyMeasured("qpp:QCircuit::measureZ()",
                                                  context);
        // END EXCEPTION CHECKS

        if (name.empty())
            name = "mZ";
        if (destructive) {
            measured_[target] = true;
            measurements_.emplace_back(MeasureType::MEASURE_Z,
                                       std::vector<std::size_t>{},
                                       std::vector<idx>{target}, c_reg, name);
        } else {
            measured_nd_[target] = true;
            measurements_.emplace_back(MeasureType::MEASURE_Z_ND,
                                       std::vector<std::size_t>{},
                                       std::vector<idx>{target}, c_reg, name);
        }
        step_types_.emplace_back(StepType::MEASUREMENT);
        ++measurement_count_[name];

        clean_qudits_[target] = false;

        clean_dits_[c_reg] = false;
        measurement_dits_[c_reg] = true;

        return *this;
    }

    // Z measurement of multiple qudits
    /**
     * \brief Measurement of multiple qudits in the computational basis
     * (Z-basis)
     *
     * \param target Target qudit indexes that are measured
     * \param c_reg Classical register where the value of the measurement is
     * being stored, as a decimal representation of the binary string
     * representing the measurement, with the most significant dit on the
     * left (corresponding to the first/top qudit that is being measured,
     * i.e., target[0])
     * \param destructive Destructive measurement, true by default
     * \param name Optional measurement name, default is "mZ"
     * \return Reference to the current instance
     */
    QCircuit& measureZ(const std::vector<idx>& target, idx c_reg,
                       bool destructive = true, std::string name = {}) {
        // EXCEPTION CHECKS

        std::string context{"Step " + std::to_string(get_step_count())};

        // check valid target
        if (target.empty())
            throw exception::ZeroSize("qpp::QCircuit::measureZ()", context);
        for (auto&& elem : target) {
            // measuring non-existing qudit
            if (elem >= nq_)
                throw exception::OutOfRange("qpp::QCircuit::measureZ()",
                                            context);
            // qudit was measured before
            if (get_measured(elem))
                throw exception::QuditAlreadyMeasured(
                    "qpp:QCircuit::measureZ()", context);
        }
        // trying to put the result into a non-existing classical slot
        if (c_reg >= nc_)
            throw exception::OutOfRange("qpp::QCircuit::measureZ()", context);
        // END EXCEPTION CHECKS

        if (name.empty())
            name = "mZ";

        if (destructive) {
            for (auto&& elem : target) {
                measured_[elem] = true;
            }
            measurements_.emplace_back(MeasureType::MEASURE_Z_MANY,
                                       std::vector<std::size_t>{}, target,
                                       c_reg, name);
        } else {
            for (auto&& elem : target) {
                measured_nd_[elem] = true;
            }
            measurements_.emplace_back(MeasureType::MEASURE_Z_MANY_ND,
                                       std::vector<std::size_t>{}, target,
                                       c_reg, name);
        }
        step_types_.emplace_back(StepType::MEASUREMENT);
        ++measurement_count_[name];

        for (auto&& elem : target) {
            clean_qudits_[elem] = false;
        }

        clean_dits_[c_reg] = false;
        measurement_dits_[c_reg] = true;

        return *this;
    }

    // measurement of single qudit in the orthonormal basis or rank-1
    // projectors specified by the columns of matrix V
    /**
     * \brief Measurement of single qudit in the orthonormal basis or rank-1
     * projectors specified by the columns of matrix \a V
     *
     * \param V Orthonormal basis or rank-1 projectors specified by the
     * columns of matrix V
     * \param target Target qudit index that is measured
     * \param c_reg Classical register where the value of the measurement is
     * stored
     * \param destructive Destructive measurement, true by default
     * \param name Optional measurement name
     * \return Reference to the current instance
     */
    QCircuit& measureV(const cmat& V, idx target, idx c_reg,
                       bool destructive = true, std::string name = {}) {
        // EXCEPTION CHECKS

        std::string context{"Step " + std::to_string(get_step_count())};

        // measuring non-existing qudit
        if (target >= nq_)
            throw exception::OutOfRange("qpp::QCircuit::measureV()", context);
        // trying to put the result into a non-existing classical slot
        if (c_reg >= nc_)
            throw exception::OutOfRange("qpp::QCircuit::measureV()", context);
        // qudit was measured before
        if (get_measured(target))
            throw exception::QuditAlreadyMeasured("qpp:QCircuit::measureV()",
                                                  context);
        // END EXCEPTION CHECKS

        if (name.empty())
            name = "m" + qpp::Gates::get_no_thread_local_instance().get_name(V);

        std::size_t hashV = hash_eigen(V);
        add_hash_(V, hashV);

        if (destructive) {
            measured_[target] = true;
            measurements_.emplace_back(MeasureType::MEASURE_V,
                                       std::vector<std::size_t>{hashV},
                                       std::vector<idx>{target}, c_reg, name);
        } else {
            measured_nd_[target] = true;
            measurements_.emplace_back(MeasureType::MEASURE_V_ND,
                                       std::vector<std::size_t>{hashV},
                                       std::vector<idx>{target}, c_reg, name);
        }
        step_types_.emplace_back(StepType::MEASUREMENT);
        ++measurement_count_[name];

        clean_qudits_[target] = false;

        clean_dits_[c_reg] = false;
        measurement_dits_[c_reg] = true;

        return *this;
    }

    // measurement of multiple qudits in the orthonormal basis or rank-1
    // projectors specified by the columns of matrix V
    /**
     * \brief Joint measurement of multiple qudits in the orthonormal basis
     * or rank-1 projectors specified by the columns of matrix \a V
     *
     * \param V Orthonormal basis or rank-1 projectors specified by the
     * columns of matrix V
     * \param target Target qudit indexes that are jointly measured
     * \param c_reg Classical register where the value of
     * the measurement is stored
     * \param destructive Destructive measurement, true by default
     * \param name Optional measurement name
     * \return Reference to the current instance
     */
    QCircuit& measureV(const cmat& V, const std::vector<idx>& target, idx c_reg,
                       bool destructive = true, std::string name = {}) {
        // EXCEPTION CHECKS

        std::string context{"Step " + std::to_string(get_step_count())};

        // check valid target
        if (target.empty())
            throw exception::ZeroSize("qpp::QCircuit::measureV()", context);
        for (auto&& elem : target) {
            if (elem >= nq_)
                throw exception::OutOfRange("qpp::QCircuit::measureV()",
                                            context);
            // check target was not measured before
            if (get_measured(elem))
                throw exception::QuditAlreadyMeasured(
                    "qpp::QCircuit::measureV()", context);
        }
        // check no duplicates target
        if (!internal::check_no_duplicates(target))
            throw exception::Duplicates("qpp::QCircuit::measureV()", context);

        // trying to put the result into a non-existing classical slot
        if (c_reg >= nc_)
            throw exception::OutOfRange("qpp::QCircuit::measureV()", context);
        // qudit was measured before
        for (auto&& elem : target) {
            if (get_measured(elem))
                throw exception::QuditAlreadyMeasured(
                    "qpp::QCircuit::measureV()", context);
        }
        // END EXCEPTION CHECKS

        if (name.empty())
            name = "m" + qpp::Gates::get_no_thread_local_instance().get_name(V);

        std::size_t hashV = hash_eigen(V);
        add_hash_(V, hashV);

        if (destructive) {
            for (auto&& elem : target) {
                measured_[elem] = true;
            }
            measurements_.emplace_back(MeasureType::MEASURE_V_MANY,
                                       std::vector<std::size_t>{hashV}, target,
                                       c_reg, name);
        } else {
            for (auto&& elem : target) {
                measured_nd_[elem] = true;
            }
            measurements_.emplace_back(MeasureType::MEASURE_V_MANY_ND,
                                       std::vector<std::size_t>{hashV}, target,
                                       c_reg, name);
        }
        step_types_.emplace_back(StepType::MEASUREMENT);
        ++measurement_count_[name];

        for (auto&& elem : target) {
            clean_qudits_[elem] = false;
        }

        clean_dits_[c_reg] = false;
        measurement_dits_[c_reg] = true;

        return *this;
    }

    /**
     * \brief Discards single qudit by measuring it destructively in the
     * computational basis (Z-basis) and discarding the measurement result
     *
     * \param target Target qudit index that is discarded
     * \param name Optional discard operation name, default is "discard"
     * \return Reference to the current instance
     */
    QCircuit& discard(idx target, std::string name = {}) {
        // EXCEPTION CHECKS

        std::string context{"Step " + std::to_string(get_step_count())};

        // discarding non-existing qudit
        if (target >= nq_)
            throw exception::OutOfRange("qpp::QCircuit::discard()", context);
        // qudit was measured before
        if (get_measured(target))
            throw exception::QuditAlreadyMeasured("qpp:QCircuit::discard()",
                                                  context);
        // END EXCEPTION CHECKS

        if (name.empty())
            name = "discard";

        measured_[target] = true;
        measurements_.emplace_back(MeasureType::DISCARD,
                                   std::vector<std::size_t>{},
                                   std::vector<idx>{target}, -1, name);

        step_types_.emplace_back(StepType::MEASUREMENT);
        ++measurement_count_[name];

        clean_qudits_[target] = false;

        return *this;
    }

    /**
     * \brief Discards multiple qudits by measuring them destructively in
     * the computational basis (Z-basis) and discarding the measurement
     * result
     *
     * \param target Target qudit indexes that are discarded
     * \param name Optional discard operation name, default is "discard"
     * \return Reference to the current instance
     */
    QCircuit& discard(const std::vector<idx>& target, std::string name = {}) {
        // EXCEPTION CHECKS

        std::string context{"Step " + std::to_string(get_step_count())};

        // check valid target
        if (target.empty())
            throw exception::ZeroSize("qpp::QCircuit::discard()", context);
        for (auto&& elem : target) {
            // discarding non-existing qudit
            if (elem >= nq_)
                throw exception::OutOfRange("qpp::QCircuit::discard()",
                                            context);
            // qudit was measured before
            if (get_measured(elem))
                throw exception::QuditAlreadyMeasured("qpp:QCircuit::discard()",
                                                      context);
        }
        // END EXCEPTION CHECKS

        if (name.empty())
            name = "discard";

        for (auto&& elem : target) {
            measured_[elem] = true;
        }
        measurements_.emplace_back(MeasureType::DISCARD_MANY,
                                   std::vector<std::size_t>{}, target, -1,
                                   name);
        step_types_.emplace_back(StepType::MEASUREMENT);
        ++measurement_count_[name];

        for (auto&& elem : target) {
            clean_qudits_[elem] = false;
        }

        return *this;
    }

    /**
     * \brief No operation (no-op)
     *
     * \note If the underlying step is executed on a noisy engine, then the
     * noise acts before it
     *
     * \return Reference to the current instance
     */
    QCircuit& nop() {
        step_types_.emplace_back(StepType::NOP);

        return *this;
    }

    // reset single qudit
    /**
     * \brief Resets single qudit by first measuring it non-destructively in
     * the computational basis and discarding the measurement result,
     * followed by shifting it back to the \f$|0\rangle\f$ state
     *
     * \param target Target qudit index that is reset
     * \param name Optional name, default is "reset"
     * \return Reference to the current instance
     */
    QCircuit& reset(idx target, std::string name = {}) {
        // EXCEPTION CHECKS

        std::string context{"Step " + std::to_string(get_step_count())};

        // resetting non-existing qudit
        if (target >= nq_)
            throw exception::OutOfRange("qpp::QCircuit::reset()", context);
        // qudit was measured before
        if (get_measured(target))
            throw exception::QuditAlreadyMeasured("qpp:QCircuit::reset()",
                                                  context);
        // END EXCEPTION CHECKS

        if (name.empty())
            name = "reset";
        measurements_.emplace_back(MeasureType::RESET,
                                   std::vector<std::size_t>{},
                                   std::vector<idx>{target}, -1, name);
        step_types_.emplace_back(StepType::MEASUREMENT);
        ++measurement_count_[name];

        return *this;
    }

    // reset multiple qudits
    /**
     * \brief Resets multiple qudits by first measuring them
     * non-destructively in the computational basis and discarding the
     * measurement results, followed by shifting them back to the
     * \f$|0\cdots 0\rangle\f$ state
     *
     * \param target Target qudit indexes that are reset
     * \param name Optional measurement name, default is "reset"
     * \return Reference to the current instance
     */
    QCircuit& reset(const std::vector<idx>& target, std::string name = {}) {
        // EXCEPTION CHECKS

        std::string context{"Step " + std::to_string(get_step_count())};

        // check valid target
        if (target.empty())
            throw exception::ZeroSize("qpp::QCircuit::reset()", context);
        for (auto&& elem : target) {
            // resetting non-existing qudit
            if (elem >= nq_)
                throw exception::OutOfRange("qpp::QCircuit::reset()", context);
            // qudit was measured before
            if (get_measured(elem))
                throw exception::QuditAlreadyMeasured("qpp:QCircuit::reset()",
                                                      context);
        }
        // END EXCEPTION CHECKS

        if (name.empty())
            name = "reset";
        measurements_.emplace_back(MeasureType::RESET_MANY,
                                   std::vector<std::size_t>{}, target, -1,
                                   name);
        step_types_.emplace_back(StepType::MEASUREMENT);
        ++measurement_count_[name];

        return *this;
    }

    /**
     * \brief Replicates the circuit, in place
     * \note The circuit should not contain any measurements when invoking
     * this member function
     *
     * \param n Number of repetitions. If \a n == 1, returns the original
     * circuit.
     * \return Reference to the current instance
     */
    QCircuit& replicate(idx n) {
        // EXCEPTION CHECKS

        if (n == 0)
            throw exception::OutOfRange("qpp::QCircuit::replicate()");
        if (!get_measured().empty())
            throw exception::QuditAlreadyMeasured("qpp::QCircuit::replicate()");
        if (n == 1)
            return *this;
        // END EXCEPTION CHECKS

        auto gates_copy = gates_;
        idx gates_size = gates_.size();

        auto step_types_copy = step_types_;
        idx step_types_size = step_types_.size();

        gates_.resize(gates_.size() * n);
        step_types_.resize(step_types_size * n);

        for (idx i = 0; i < n - 1; ++i) {
            std::copy(std::begin(gates_copy), std::end(gates_copy),
                      std::next(std::begin(gates_), (i + 1) * gates_size));
            std::copy(
                std::begin(step_types_copy), std::end(step_types_copy),
                std::next(std::begin(step_types_), (i + 1) * step_types_size));
        }

        for (auto& elem : gate_count_)
            elem.second *= n;

        return *this;
    }

    /**
     * \brief Matches a quantum circuit description to the current quantum
     * circuit description, with the to-be-matched quantum circuit description
     * placed at the right (end) of the current quantum circuit description
     * \see qpp::QCircuit::match_circuit_left() and qpp::QCircuit::add_circuit()
     *
     * \note The matched quantum circuit description cannot be larger than the
     * current quantum circuit description, i.e., all qudit indexes of the added
     * quantum circuit description must match with qudits from the current
     * quantum circuit description (and those matched of the latter must contain
     * no measurements)
     *
     * \note The classical dits are not relabeled
     *
     * \param other Quantum circuit description
     * \param target Qudit indexes of the current circuit description where the
     * qudits of \a other are being matched, i.e., the first/top qudit of
     * \a other quantum circuit description is matched with the target[0] qudit
     * of the current circuit description, and so on
     * \param pos_dit The first classical dit of \a other is inserted before
     * the \a pos_dit classical dit index of the current quantum circuit
     * description (in the classical dits array), the rest following in order.
     * By default, insertion is performed at the end.
     * \return Reference to the current instance
     */
    QCircuit& match_circuit_right(QCircuit other,
                                  const std::vector<idx>& target,
                                  idx pos_dit = -1) {
        // EXCEPTION CHECKS

        // check equal dimensions
        if (other.d_ != d_)
            throw exception::DimsNotEqual(
                "qpp::QCircuit::match_circuit_right()");
        // check classical dits
        if (pos_dit == static_cast<idx>(-1))
            pos_dit = nc_;
        else if (pos_dit > nc_)
            throw exception::OutOfRange("qpp::QCircuit::match_circuit_right()");
        // check valid target
        if (target.size() != other.nq_)
            throw exception::OutOfRange("qpp::QCircuit::match_circuit_right()");
        if (target.size() > nq_)
            throw exception::OutOfRange("qpp::QCircuit::match_circuit_right()");
        if (!internal::check_no_duplicates(target))
            throw exception::Duplicates("qpp::QCircuit::match_circuit_right()");
        for (auto&& qudit : target) {
            if (qudit >= nq_)
                throw exception::OutOfRange(
                    "qpp::QCircuit::match_circuit_right()");
        }
        // check matching qudits (in the current instance) were not already
        // measured destructively
        for (auto&& qudit : target) {
            if (get_measured(qudit)) {
                throw exception::QuditAlreadyMeasured(
                    "qpp::QCircuit::match_circuit_right()");
            }
        }
        // END EXCEPTION CHECKS

        // STEP 0: insert classical dits from the to-be-matched circuit
        add_dit(other.nc_, pos_dit);

        // STEP 1: update [c]ctrl and target indexes of other
        for (auto& gate : other.gates_) {
            // update the cctrl indexes
            if (is_cCTRL(gate)) {
                for (auto& dit : gate.ctrl_) {
                    dit += pos_dit;
                }
            }
            // update the ctrl indexes
            if (is_CTRL(gate)) {
                for (auto& pos : gate.ctrl_) {
                    pos = target[pos];
                }
            }
            // update the target indexes
            for (auto& pos : gate.target_) {
                pos = target[pos];
            }
        } // end for other.gates_

        // update measurement indexes of other
        for (auto& measurement : other.measurements_) {
            measurement.c_reg_ += pos_dit;
            for (auto& pos : measurement.target_) {
                pos = target[pos];
            }
        } // end for other.measurements_

        // TODO check this

        // replace the corresponding elements of measured_, measured_nd_,
        // clean_qudits_, clean_dits_, and measurement_dits_ with the ones of
        // other
        for (idx i = 0; i < other.measured_.size(); ++i)
            if (other.measured_[i])
                measured_[target[i]] = true;
        for (idx i = 0; i < other.measured_nd_.size(); ++i)
            if (other.measured_nd_[i])
                measured_nd_[target[i]] = true;
        for (idx i = 0; i < other.clean_qudits_.size(); ++i)
            if (!other.clean_qudits_[i])
                clean_qudits_[target[i]] = false;

        for (idx i = 0; i < other.clean_dits_.size(); ++i)
            if (!other.clean_dits_[i])
                clean_dits_[target[i]] = false;
        for (idx i = 0; i < other.measurement_dits_.size(); ++i)
            if (other.measurement_dits_[i])
                measurement_dits_[target[i]] = true;

        // STEP 2: append the copy of other to the current instance
        // append gate steps vector
        gates_.insert(std::end(gates_), std::begin(other.gates_),
                      std::end(other.gates_));

        // append measurement steps vector
        measurements_.insert(std::end(measurements_),
                             std::begin(other.measurements_),
                             std::end(other.measurements_));

        // append step types vector
        step_types_.insert(std::end(step_types_), std::begin(other.step_types_),
                           std::end(other.step_types_));

        // STEP 3: modify gate counts, hash tables etc accordingly
        // update matrix hash table
        for (auto& elem : other.cmat_hash_tbl_)
            cmat_hash_tbl_[elem.first] = elem.second;
        // update gate counts
        for (auto& elem : other.gate_count_)
            gate_count_[elem.first] += elem.second;
        // update measurement counts
        for (auto& elem : other.measurement_count_)
            measurement_count_[elem.first] += elem.second;

        return *this;
    }

    /**
     * \brief Matches a quantum circuit description to the current quantum
     * circuit description, with the to-be-matched quantum circuit description
     * placed at the left (beginning) of the current quantum circuit description
     * \see qpp::QCircuit::match_circuit_right() and
     * qpp::QCircuit::add_circuit()
     *
     * \note The matched quantum circuit description cannot contain measurements
     * and cannot be larger than the current quantum circuit description, i.e.,
     * all qudit indexes of the added quantum circuit description must match
     * with qudits from the current quantum circuit description (and those
     * matched of the latter must contain no measurements)
     * \note The classical dits are not relabeled
     *
     * \param other Quantum circuit description
     * \param target Qudit indexes of the current circuit description where the
     * qudits of \a other are being matched, i.e., the first/top qudit of
     * \a other quantum circuit description is matched with the target[0] qudit
     * of the current circuit description, and so on
     * \param pos_dit The first classical dit of \a other is inserted before
     * the \a pos_dit classical dit index of the current quantum circuit
     * description (in the classical dits array), the rest following in order.
     * By default, insertion is performed at the end.
     * \return Reference to the current instance
     */
    QCircuit& match_circuit_left(QCircuit other, const std::vector<idx>& target,
                                 idx pos_dit = -1) {
        // EXCEPTION CHECKS

        // check equal dimensions
        if (other.d_ != d_)
            throw exception::DimsNotEqual(
                "qpp::QCircuit::match_circuit_left()");
        // check classical dits
        if (pos_dit == static_cast<idx>(-1))
            pos_dit = nc_;
        else if (pos_dit > nc_)
            throw exception::OutOfRange("qpp::QCircuit::match_circuit_left()");
        // check no measurement for the matched circuit
        if (!other.measurements_.empty())
            throw exception::QuditAlreadyMeasured(
                "qpp::QCircuit::match_circuit_left()");
        // check valid target
        if (target.size() != other.nq_)
            throw exception::OutOfRange("qpp::QCircuit::match_circuit_left()");
        if (target.size() > nq_)
            throw exception::OutOfRange("qpp::QCircuit::match_circuit_left()");
        if (!internal::check_no_duplicates(target))
            throw exception::Duplicates("qpp::QCircuit::match_circuit_left()");
        for (auto&& qudit : target) {
            if (qudit >= nq_)
                throw exception::OutOfRange(
                    "qpp::QCircuit::match_circuit_left()");
        }
        // check matching qudits (in the current instance) were not already
        // measured destructively
        for (auto&& qudit : target) {
            if (get_measured(qudit)) {
                throw exception::QuditAlreadyMeasured(
                    "qpp::QCircuit::match_circuit_left()");
            }
        }
        // END EXCEPTION CHECKS

        // STEP 0: insert classical dits from the to-be-matched circuit
        add_dit(other.nc_, pos_dit);

        // STEP 1: update [c]ctrl and target indexes of other
        for (auto& gate : other.gates_) {
            // update the cctrl indexes
            if (is_cCTRL(gate)) {
                for (auto& dit : gate.ctrl_) {
                    dit += pos_dit;
                }
            }
            // update the ctrl indexes
            if (is_CTRL(gate)) {
                for (auto& pos : gate.ctrl_) {
                    pos = target[pos];
                }
            }
            // update the target indexes
            for (auto& pos : gate.target_) {
                pos = target[pos];
            }
        } // end for other.gates_

        // update measurement indexes of other
        for (auto& measurement : other.measurements_) {
            measurement.c_reg_ += pos_dit;
            for (auto& pos : measurement.target_) {
                pos = target[pos];
            }
        } // end for other.measurements_

        // TODO check this

        // replace the corresponding elements of measured_, measured_nd_,
        // clean_qudits_, clean_dits_, and measurement_dits_ with the ones of
        // other
        for (idx i = 0; i < other.measured_.size(); ++i)
            if (other.measured_[i])
                measured_[target[i]] = true;
        for (idx i = 0; i < other.measured_nd_.size(); ++i)
            if (other.measured_nd_[i])
                measured_nd_[target[i]] = true;
        for (idx i = 0; i < other.clean_qudits_.size(); ++i)
            if (!other.clean_qudits_[i])
                clean_qudits_[target[i]] = false;

        for (idx i = 0; i < other.clean_dits_.size(); ++i)
            if (!other.clean_dits_[i])
                clean_dits_[target[i]] = false;
        for (idx i = 0; i < other.measurement_dits_.size(); ++i)
            if (other.measurement_dits_[i])
                measurement_dits_[target[i]] = true;

        // STEP 2: append the copy of other to the current instance
        // append gate steps vector
        gates_.insert(std::begin(gates_), std::begin(other.gates_),
                      std::end(other.gates_));

        // append measurement steps vector
        measurements_.insert(std::begin(measurements_),
                             std::begin(other.measurements_),
                             std::end(other.measurements_));

        // append step types vector
        step_types_.insert(std::begin(step_types_),
                           std::begin(other.step_types_),
                           std::end(other.step_types_));

        // STEP 3: modify gate counts, hash tables etc accordingly
        // update matrix hash table
        for (auto& elem : other.cmat_hash_tbl_)
            cmat_hash_tbl_[elem.first] = elem.second;
        // update gate counts
        for (auto& elem : other.gate_count_)
            gate_count_[elem.first] += elem.second;
        // update measurement counts
        for (auto& elem : other.measurement_count_)
            measurement_count_[elem.first] += elem.second;

        return *this;
    }

    /**
     * \brief Appends (glues) a quantum circuit description to the end of the
     * current one
     * \see qpp::QCircuit::match_circuit_left() and
     * qpp::QCircuit::match_circuit_right()
     *
     * \note If the qudit indexes of the added quantum circuit description
     * do not totally overlap with the indexes of the current quantum
     * circuit description, then the required number of additional qudits
     * are automatically added to the current quantum circuit description
     *
     * \param other Quantum circuit description
     * \param pos_qudit The index of the first/top qudit of \a other quantum
     * circuit description relative to the index of the first/top qudit of the
     * current quantum circuit description, with the rest following in
     * order. If negative or greater than the total number of qudits of the
     * current quantum circuit description, then the required number of
     * additional qudits are automatically added to the current quantum
     * circuit description.
     * \param pos_dit The first classical dit of \a other is inserted before
     * the \a pos_dit classical dit index of the current quantum circuit
     * description (in the classical dits array), the rest following in order.
     * By default, insertion is performed at the end.
     * \return Reference to the current instance
     */
    QCircuit& add_circuit(QCircuit other, bigint pos_qudit, idx pos_dit = -1) {
        // EXCEPTION CHECKS

        // check equal dimensions
        if (other.d_ != d_)
            throw exception::DimsNotEqual("qpp::QCircuit::add_circuit()");
        // check classical dits
        if (pos_dit == static_cast<idx>(-1))
            pos_dit = nc_;
        else if (pos_dit > nc_)
            throw exception::OutOfRange("qpp::QCircuit::add_circuit()");
        // check overlapping qudits (in the current instance) were not already
        // destructively measured
        if (pos_qudit < 0 &&
            (pos_qudit + static_cast<bigint>(other.nq_)) >= 0) {
            for (idx i = 0;
                 i < std::min(static_cast<idx>(pos_qudit +
                                               static_cast<bigint>(other.nq_)),
                              nq_);
                 ++i)
                if (get_measured(i))
                    throw exception::QuditAlreadyMeasured(
                        "qpp::QCircuit::add_circuit()");
        }
        if (pos_qudit >= 0 && static_cast<idx>(pos_qudit) < nq_) {
            for (idx i = 0;
                 i < std::min(static_cast<idx>(nq_ - pos_qudit), other.nq_);
                 ++i)
                if (get_measured(pos_qudit + i))
                    throw exception::QuditAlreadyMeasured(
                        "qpp::QCircuit::add_circuit()");
        }
        // END EXCEPTION CHECKS

        // STEP 0: add additional qudits (if needed) and classical dits from the
        // to-be-matched circuit
        if (pos_qudit < 0) {
            // add qudits before beginning
            idx extra_qudits = std::abs(pos_qudit);
            add_qudit(extra_qudits, 0);
        } else if (pos_qudit >= 0) {
            // add qudits after beginning
            idx tmp = pos_qudit + other.nq_;
            if (tmp > nq_) {
                idx extra_qudits = tmp - nq_;
                add_qudit(extra_qudits);
            }
        }
        add_dit(other.nc_, pos_dit);

        // STEP 1: update [c]ctrl and target indexes of other
        for (auto& gate : other.gates_) {
            // update the cctrl indexes
            if (is_cCTRL(gate)) {
                for (auto& pos : gate.ctrl_) {
                    pos += pos_dit;
                }
            }
            // update the ctrl indexes
            if (is_CTRL(gate) && pos_qudit >= 0) {
                for (auto& pos : gate.ctrl_) {
                    pos += pos_qudit;
                }
            }

            // update the target indexes
            if (pos_qudit >= 0) {
                for (auto& pos : gate.target_) {
                    pos += pos_qudit;
                }
            }
        } // end for other.gates_

        // update measurement indexes of other
        for (auto& measurement : other.measurements_) {
            measurement.c_reg_ += pos_dit;
            if (pos_qudit >= 0) {
                for (auto& pos : measurement.target_) {
                    pos += pos_qudit;
                }
            }
        } // end for other.measurements_

        // STEP 2
        // replace the corresponding elements of measured_, measured_nd_, and
        // clean_qudits_ with the ones of other
        if (pos_qudit < 0) {
            std::copy_if(std::begin(other.measured_), std::end(other.measured_),
                         std::begin(measured_), [](bool val) { return val; });
            std::copy_if(std::begin(other.measured_nd_),
                         std::end(other.measured_nd_), std::begin(measured_nd_),
                         [](bool val) { return val; });
            std::copy_if(
                std::begin(other.clean_qudits_), std::end(other.clean_qudits_),
                std::begin(clean_qudits_), [](bool val) { return !val; });
        } else {
            std::copy_if(std::begin(other.measured_), std::end(other.measured_),
                         std::next(std::begin(measured_), pos_qudit),
                         [](bool val) { return val; });
            std::copy_if(std::begin(other.measured_nd_),
                         std::end(other.measured_nd_),
                         std::next(std::begin(measured_nd_), pos_qudit),
                         [](bool val) { return val; });
            std::copy_if(std::begin(other.clean_qudits_),
                         std::end(other.clean_qudits_),
                         std::next(std::begin(clean_qudits_), pos_qudit),
                         [](bool val) { return !val; });
        }

        // STEP 3
        // replace the corresponding elements of clean_dits_ and
        // measurement_dits_ with the ones of other
        std::copy(std::begin(other.clean_dits_), std::end(other.clean_dits_),
                  std::next(std::begin(clean_dits_), pos_dit));
        std::copy(std::begin(other.measurement_dits_),
                  std::end(other.measurement_dits_),
                  std::next(std::begin(measurement_dits_), pos_dit));

        // STEP 4: append the copy of other to the current instance
        // append gate steps vector
        gates_.insert(std::end(gates_), std::begin(other.gates_),
                      std::end(other.gates_));

        // append measurement steps vector
        measurements_.insert(std::end(measurements_),
                             std::begin(other.measurements_),
                             std::end(other.measurements_));

        // append step types vector
        step_types_.insert(std::end(step_types_), std::begin(other.step_types_),
                           std::end(other.step_types_));

        // STEP 5: modify gate counts, hash tables etc accordingly
        // update matrix hash table
        for (auto& elem : other.cmat_hash_tbl_)
            cmat_hash_tbl_[elem.first] = elem.second;
        // update gate counts
        for (auto& elem : other.gate_count_)
            gate_count_[elem.first] += elem.second;
        // update measurement counts
        for (auto& elem : other.measurement_count_)
            measurement_count_[elem.first] += elem.second;

        return *this;
    }

    /**
     * \brief Kronecker product with another quantum circuit description, in
     * place
     *
     * \param qc Quantum circuit description
     * \return Reference to the current instance
     */
    QCircuit& kron(QCircuit qc) {
        add_circuit(std::move(qc), nq_);

        return *this;
    }

    /**
     * \brief Adjoint quantum circuit description, in place
     *
     * \return Reference to the current instance
     */
    QCircuit& adjoint() {
        // EXCEPTION CHECKS

        if (!get_measured().empty())
            throw exception::QuditAlreadyMeasured("qpp::QCircuit()::adjoint()");
        // END EXCEPTION CHECKS

        auto htbl = cmat_hash_tbl_; // copy the gate hash table of other
        cmat_hash_tbl_.clear();

        std::reverse(std::begin(gates_), std::end(gates_));
        std::reverse(std::begin(step_types_), std::end(step_types_));

        for (auto& elem : gates_) {
            // get the gate and its corresponding hash
            std::size_t hashU = elem.gate_hash_;
            cmat U = htbl[hashU];

            // compute the adjoints
            cmat Udagger = qpp::adjoint(U);
            std::size_t hashUdagger = hash_eigen(Udagger);

            // modify and add hash
            elem.gate_hash_ = hashUdagger;
            if (!elem.name_.empty())
                elem.name_ += "+";
            add_hash_(Udagger, hashUdagger);
        }

        return *this;
    }

    /**
     * \brief Checks whether a qudit in the circuit was used before or not
     * \see qpp::QCircuit::get_clean_qudits(), qpp::QCircuit::get_dirty_qudits()
     *
     * \param i Qudit index
     * \return True if the qudit \a i was used before (by a gate and/or
     * measurement, either destructive or non-destructive), false otherwise
     */
    bool is_clean_qudit(idx i) const {
        // EXCEPTION CHECKS

        // check valid target
        if (i >= nq_)
            throw exception::OutOfRange("qpp::QCircuit::is_clean_qudit()");
        // END EXCEPTION CHECKS

        return clean_qudits_[i];
    }

    /**
     * \brief Checks whether a classical dit in the circuit was used before
     * or not
     * \see qpp::QCircuit::get_clean_dits(), qpp::QCircuit::get_dirty_dits()
     *
     * \param i Classical dit index
     * \return True if the classical dit \a i was used before (by a cCTRL
     * gate and/or measurement, either destructive or non-destructive), false
     * otherwise
     */
    bool is_clean_dit(idx i) const {
        // EXCEPTION CHECKS

        // check valid target
        if (i >= nc_)
            throw exception::OutOfRange("qpp::QCircuit::is_clean_dit()");
        // END EXCEPTION CHECKS

        return clean_dits_[i];
    }

    /**
     * \brief Checks whether a classical dit in the circuit was used to store
     * the result of a measurement (either destructive or non-destructive)
     * \see qpp::QCircuit::get_measurement_dits()
     *
     * \param i Classical dit index
     * \return True if the classical dit \a i was used before to store the
     * result of a measurement, false otherwise
     */
    bool is_measurement_dit(idx i) const {
        // EXCEPTION CHECKS

        // check valid target
        if (i >= nc_)
            throw exception::OutOfRange("qpp::QCircuit::is_measurement_dit()");
        // END EXCEPTION CHECKS

        return measurement_dits_[i];
    }

    /**
     * \brief Vector of clean qudits
<<<<<<< HEAD
     * \see qpp::QCircuit::is_clean_qudit(), qpp::QCircuit::get_clean_qudits()
=======
     * \see qpp::QCircuit::is_clean_qudit(), qpp::QCircuit::get_dirty_qudits()
>>>>>>> 6f1c067c
     *
     * \return Vector of clean qudits
     */
    std::vector<idx> get_clean_qudits() const {
        std::vector<idx> result;
        for (idx i = 0; i < nq_; ++i)
            if (is_clean_qudit(i))
                result.emplace_back(i);

        return result;
    }

    /**
     * \brief Vector of dirty qudits
     * \see qpp::QCircuit::is_clean_qudit(), qpp::QCircuit::get_clean_qudits()
     *
     * \return Vector of dirty qudits
     */
    std::vector<idx> get_dirty_qudits() const {
        return complement(get_clean_qudits(), get_nq());
    }

    /**
     * \brief Vector of clean classical dits
<<<<<<< HEAD
     * \see qpp::QCircuit::is_clean_dit(), qpp::QCircuit::get_clean_dits()
=======
     * \see qpp::QCircuit::is_clean_dit(), qpp::QCircuit::get_dirty_dits()
>>>>>>> 6f1c067c
     *
     * \return Vector of clean classical dits
     */
    std::vector<idx> get_clean_dits() const {
        std::vector<idx> result;
        for (idx i = 0; i < nc_; ++i)
            if (is_clean_dit(i))
                result.emplace_back(i);

        return result;
    }

    /**
<<<<<<< HEAD
     * \brief Vector of dirty qudits
     * \see qpp::QCircuit::get_clean_qudits()
     *
     * \return Vector of dirty qudits
     */
    std::vector<idx> get_dirty_qudits() const {
        return complement(get_clean_qudits(), get_nq());
    }

    /**
     * \brief Vector of dirty classical dits
     * \see qpp::QCircuit::get_clean_dits()
=======
     * \brief Vector of dirty classical dits
     * \see qpp::QCircuit::is_clean_dit(), qpp::QCircuit::get_clean_dits()
>>>>>>> 6f1c067c
     *
     * \return Vector of dirty classical dits
     */
    std::vector<idx> get_dirty_dits() const {
        return complement(get_clean_dits(), get_nc());
    }

    /**
     * \brief Removes clean qudit from the quantum circuit description and
     * relabels the rest of the qudits accordingly
     * \see qpp::QCircuit::is_clean_qudit(), qpp::QCircuit::compress()
     *
     * \param target Target clean qudit index that is removed
     * \return Reference to the current instance
     */
    QCircuit& remove_clean_qudit(idx target) {
        // EXCEPTION CHECKS

        // check valid target and clean qudit
        if (target >= nq_ || !is_clean_qudit(target))
            throw exception::OutOfRange("qpp::QCircuit::remove_clean_qudit()");
        // END EXCEPTION CHECKS

        for (auto&& gate : gates_) {
            if (is_CTRL(gate)) {
                for (idx& pos : gate.ctrl_) {
                    if (pos > target)
                        --pos;
                }
            }
            for (idx& pos : gate.target_) {
                if (pos > target)
                    --pos;
            }
        }

        for (auto&& measurement : measurements_) {
            for (idx& pos : measurement.target_) {
                if (pos > target)
                    --pos;
            }
        }

        clean_qudits_.erase(std::next(std::begin(clean_qudits_), target));

        --nq_;

        return *this;
    }

    /**
     * \brief Removes clean classical dit from the quantum circuit
     * description and relabels the rest of the classical dits accordingly
     * \see qpp::QCircuit::is_clean_dit(), qpp::QCircuit::compress()
     *
     * \param target Target clean classical dit index that is removed
     * \return Reference to the current instance
     */
    QCircuit& remove_clean_dit(idx target) {
        // EXCEPTION CHECKS

        // check valid target and clean dit
        if (target >= nc_ || !is_clean_dit(target))
            throw exception::OutOfRange("qpp::QCircuit::remove_clean_dit()");
        // END EXCEPTION CHECKS

        for (auto&& gate : gates_) {
            if (is_cCTRL(gate)) {
                for (idx& pos : gate.ctrl_) {
                    if (pos > target)
                        --pos;
                }
            }
        }

        for (auto&& measurement : measurements_) {
            if (measurement.c_reg_ > target) {
                --measurement.c_reg_;
            }
        }

        clean_dits_.erase(std::next(std::begin(clean_dits_), target));

        --nc_;

        return *this;
    }

    /**
     * \brief Removes list of clean qudits from the quantum circuit
     * description and relabels the rest of the qudits accordingly
     * \see qpp::QCircuit::is_clean_qudit(), qpp::QCircuit::compress()
     *
     * \param target Target clean qudit indexes that are removed
     * \return Reference to the current instance
     */
    QCircuit& remove_clean_qudits(std::vector<idx> target) {
        // EXCEPTION CHECKS

        // check valid target
        for (auto&& pos : target) {
            // removing non-existing or non-clean qudit
            if (pos >= nq_ || !is_clean_qudit(pos))
                throw exception::OutOfRange(
                    "qpp::QCircuit::remove_clean_qudits()");
        }
        // END EXCEPTION CHECKS

        // sort the target
        std::sort(std::begin(target), std::end(target));
        idx dirty = 0;

        for (auto&& pos : target) {
            remove_clean_qudit(pos - dirty++);
        }

        return *this;
    }

    /**
     * \brief Removes list of clean classical dits from the quantum circuit
     * description and relabels the rest of the classical dits accordingly
     * \see qpp::QCircuit::is_clean_dit(), qpp::QCircuit::compress()
     *
     * \param target Target clean classical dit indexes that are removed
     * \return Reference to the current instance
     */
    QCircuit& remove_clean_dits(std::vector<idx> target) {
        // EXCEPTION CHECKS

        // check valid target
        for (auto&& pos : target) {
            // removing non-existing or non-clean dit
            if (pos >= nc_ || !is_clean_dit(pos))
                throw exception::OutOfRange(
                    "qpp::QCircuit::remove_clean_dits()");
        }
        // END EXCEPTION CHECKS

        // sort the target
        std::sort(std::begin(target), std::end(target));
        idx dirty = 0;

        for (auto&& pos : target) {
            remove_clean_dit(pos - dirty++);
        }

        return *this;
    }

    /**
     * \brief Removes all clean qudits form the quantum circuit description
     * and relabels the rest of the qudits accordingly
     * \see qpp::QCircuit::remove_clean_qudits(),
     * qpp::QCircuit::remove_clean_dits()
     *
     * \param compress_dits If true, removes clean classical dits. Set to false
     * by default.
     * \return Reference to the current instance
     */
    QCircuit& compress(bool compress_dits = false) {
        remove_clean_qudits(get_clean_qudits());
        if (compress_dits)
            remove_clean_dits(get_clean_dits());

        return *this;
    }

    /**
     * \brief Equality operator
     * \note Ignores names (e.g., circuit names, gate names etc.) and does
     * not perform any circuit simplifications, in other words the circuits
     * have to have the exact same number of qubits/classical dits and the
     * exact same gates/measurements placed in the exact same order. For
     * example, the circuit \f$X_1 Z_2\f$ is considered different from
     * \f$Z_2 X_1\f$, although logically they are the same.
     *
     * \param rhs Quantum circuit description against which the equality is
     * being tested
     * \return True if the quantum circuit descriptions are equal, false
     * otherwise
     */
    bool operator==(const QCircuit& rhs) const noexcept {
        return std::tie(rhs.step_types_, rhs.nq_, rhs.nc_, rhs.measurements_,
                        rhs.measured_, rhs.gates_, rhs.d_,
                        rhs.cmat_hash_tbl_) ==
               std::tie(step_types_, nq_, nc_, measurements_, measured_, gates_,
                        d_, cmat_hash_tbl_);
    }

    /**
     * \brief Inequality operator
     *
     * \param rhs Quantum circuit description against which the inequality
     * is being tested
     * \return True if the quantum circuit descriptions are not equal, false
     * otherwise
     */
    bool operator!=(const QCircuit& rhs) const noexcept {
        return !(*this == rhs);
    }

    /**
     * \brief qpp::IJSON::to_JSON() override
     *
     * Displays the quantum circuit description in JSON format
     *
     * \param enclosed_in_curly_brackets If true, encloses the result in
     * curly brackets
     * \return String containing the JSON representation of the quantum circuit
     * description
     */
    std::string to_JSON(bool enclosed_in_curly_brackets = true) const override {
        std::string result;

        if (enclosed_in_curly_brackets)
            result += "{";

        result += "\"name\": \"" + name_ + "\", ";

        std::string sep;
        std::ostringstream ss;
        result += "\"steps\": [";
        for (auto&& elem : *this) {
            result += sep;
            sep = ", ";
            result += "{\"step\": " + std::to_string(elem.ip_) + ", ";
            result += "\"type\": ";
            // gate step
            if (elem.type_ == StepType::GATE) {
                idx pos = std::distance(std::begin(elem.value_type_qc_->gates_),
                                        elem.gates_ip_);
                ss.str("");
                ss.clear();
                ss << gates_[pos].gate_type_;
                result += '\"' + ss.str() + "\", ";
                if (!gates_[pos].ctrl_.empty()) {
                    ss.str("");
                    ss.clear();
                    ss << disp(gates_[pos].ctrl_, ", ");
                    if (gates_[pos].gate_type_ >=
                        GateType::SINGLE_cCTRL_SINGLE_TARGET)
                        result += "\"c_ctrl\": " + ss.str() + ", ";
                    else
                        result += "\"ctrl\": " + ss.str() + ", ";
                }
                ss.str("");
                ss.clear();
                ss << disp(gates_[pos].target_, ", ");
                result += "\"target\": " + ss.str() + ", ";

                if (!gates_[pos].shift_.empty()) {
                    ss.str("");
                    ss.clear();
                    ss << disp(gates_[pos].shift_, ", ");
                    result += "\"shift\": " + ss.str() + ", ";
                }

                result += "\"name\": ";
                result += '\"' + gates_[pos].name_ + "\"}";
            }
            // measurement step
            else if (elem.type_ == StepType::MEASUREMENT) {
                idx pos = std::distance(
                    std::begin(elem.value_type_qc_->measurements_),
                    elem.measurements_ip_);
                ss.str("");
                ss.clear();
                ss << measurements_[pos].measurement_type_;
                result += '\"' + ss.str() + "\", ";
                ss.str("");
                ss.clear();
                ss << disp(measurements_[pos].target_, ", ");
                result += "\"target\": " + ss.str() + ", ";

                if (measurements_[pos].measurement_type_ !=
                        MeasureType::RESET &&
                    measurements_[pos].measurement_type_ !=
                        MeasureType::RESET_MANY &&
                    measurements_[pos].measurement_type_ !=
                        MeasureType::DISCARD &&
                    measurements_[pos].measurement_type_ !=
                        MeasureType::DISCARD_MANY)
                    result += "\"c_reg\": " +
                              std::to_string(measurements_[pos].c_reg_) + ", ";

                result += "\"name\": ";
                result += '\"' + measurements_[pos].name_ + "\"}";

            }
            // no-op
            else if (elem.type_ == StepType::NOP) {
                result += std::string{"\"NOP\""} + "}";
            }
            // otherwise
            else {
            }
        }                // end for
        result += "], "; // end steps

        result += get_resources().to_JSON(false) + ", ";

        ss.str("");
        ss.clear();
        ss << disp(get_measured(), ", ");
        result += "\"measured/discarded (destructively)\": " + ss.str() + ", ";

        ss.str("");
        ss.clear();
<<<<<<< HEAD
        ss << disp(get_measured_nd(), ", ");
        result += "\"measured (non-destructive)\": " + ss.str() + ", ";

        ss.str("");
        ss.clear();
        ss << disp(get_measurement_dits(), ", ");
        result += "\"measurement dits\": " + ss.str();
=======
        ss << disp(get_non_measured(), ", ");
        result +=
            "\"non-measured (destructively)/non-discarded\": " + ss.str() +
            ", ";

        ss.str("");
        ss.clear();
        ss << disp(get_dirty_dits(), ", ");
        result += "\"dirty (used) dits\": " + ss.str();
>>>>>>> 6f1c067c

        if (enclosed_in_curly_brackets)
            result += "}";

        return result;
    } /* to_JSON() */

    /**
     * \brief Adjoint quantum circuit description
     *
     * \param qc Quantum circuit description
     * \return Adjoint quantum circuit description
     */
    friend QCircuit adjoint(QCircuit qc) {
        // EXCEPTION CHECKS

        if (!qc.get_measured().empty())
            throw exception::QuditAlreadyMeasured("qpp::adjoint()");
        // END EXCEPTION CHECKS

        return qc.adjoint();
    }

    /**
     * \brief Kronecker product between two quantum circuit descriptions
     *
     * \param qc1 Quantum circuit description
     * \param qc2 Quantum circuit description
     * \return Quantum circuit description of the Kronecker product of \a qc1
     * with \a qc2
     */
    friend QCircuit kron(QCircuit qc1, const QCircuit& qc2) {

        return qc1.kron(qc2);
    }

    /**
     * \brief Replicates the quantum circuit description
     * \note The circuit should not contain any measurements when invoking
     * this function
     *
     * \param qc Quantum circuit description
     * \param n Number of repetitions. If \a n == 1, returns the original
     * circuit.
     * \return Reference to the current instance
     */
    friend QCircuit replicate(QCircuit qc, idx n) {
        // EXCEPTION CHECKS

        if (n == 0)
            throw exception::OutOfRange("qpp::replicate()");
        if (!qc.get_measured().empty())
            throw exception::QuditAlreadyMeasured("qpp::replicate()");
        if (n == 1)
            return qc;
        // END EXCEPTION CHECKS

        return qc.replicate(n);
    }

    /**
     * \brief Appends (glues) a quantum circuit description to another one
     * \see qpp::match_circuit_left() and qpp::match_circuit_right()
     *
     * \note If qudit indexes of the second quantum circuit description do
     * not totally overlap with the indexes of the first quantum circuit
     * description, then the required number of additional qudits are
     * automatically added to the output quantum circuit description
     *
     * \param qc1 Quantum circuit description
     * \param qc2 Quantum circuit description
     * \param pos_qudit The index of the first/top qudit of \a qc2 quantum
     * circuit description relative to the index of the first/top qudit of the
     * \a qc1 quantum circuit description, with the rest following in order.
     * If negative or greater than the total number of qudits of \a qc1,
     * then the required number of additional qudits are automatically added
     * to the output quantum circuit description.
     * \param pos_dit The first classical dit of \a qc2 quantum circuit
     * description is inserted before the \a pos_dit classical dit index of
     * \a qc1 quantum circuit description (in the classical dits array), the
     * rest following in order. By default, insertion is performed at the end.
     * \return Combined quantum circuit description, with \a qc2 added at the
     * end of \a qc1
     */
    friend QCircuit add_circuit(QCircuit qc1, const QCircuit& qc2,
                                bigint pos_qudit, idx pos_dit = -1) {
        return qc1.add_circuit(qc2, pos_qudit, pos_dit);
    }

    /**
     * \brief Matches a quantum circuit description to the current quantum
     * circuit description, with the to-be-matched quantum circuit description
     * placed at the left (beginning) of the current quantum circuit description
     * \see qpp::match_circuit_right() and qpp::add_circuit()
     *
     * \note The matched quantum circuit description cannot be larger than the
     * current quantum circuit description, i.e., all qudit indexes of the added
     * quantum circuit description must match with qudits from the current
     * quantum circuit description (and those matched of the latter must contain
     * no measurements)
     *
     * \note The classical dits are not relabeled
     *
     * \param qc1 Quantum circuit description
     * \param qc2 Quantum circuit description
     * \param target Qudit indexes of the current circuit description where the
     * qudits of \a other are being matched, i.e., the first/top qudit of
     * \a other quantum circuit description is matched with the target[0] qudit
     * of the current circuit description, and so on
     * \param pos_dit The first classical dit of \a other is inserted before
     * the \a pos_dit classical dit index of the current quantum circuit
     * description (in the classical dits array), the rest following in order.
     * By default, insertion is performed at the end.
     * \return Combined quantum circuit description
     */
    friend QCircuit match_circuit_left(QCircuit qc1, const QCircuit& qc2,
                                       const std::vector<idx>& target,
                                       idx pos_dit = -1) {
        return qc1.match_circuit_left(qc2, target, pos_dit);
    }

    /**
     * \brief Matches a quantum circuit description to the current quantum
     * circuit description, with the to-be-matched quantum circuit description
     * placed at the right (end) of the current quantum circuit description
     * \see qpp::match_circuit_left() and qpp::add_circuit()
     *
     * \note The matched quantum circuit description cannot be larger than the
     * current quantum circuit description, i.e., all qudit indexes of the added
     * quantum circuit description must match with qudits from the current
     * quantum circuit description (and those matched of the latter must contain
     * no measurements)
     *
     * \note The classical dits are not relabeled
     *
     * \param qc1 Quantum circuit description
     * \param qc2 Quantum circuit description
     * \param target Qudit indexes of the current circuit description where the
     * qudits of \a other are being matched, i.e., the first/top qudit of
     * \a other quantum circuit description is matched with the target[0] qudit
     * of the current circuit description, and so on
     * \param pos_dit The first classical dit of \a other is inserted before
     * the \a pos_dit classical dit index of the current quantum circuit
     * description (in the classical dits array), the rest following in order.
     * By default, insertion is performed at the end.
     * \return Combined quantum circuit description
     */
    friend QCircuit match_circuit_right(QCircuit qc1, const QCircuit& qc2,
                                        const std::vector<idx>& target,
                                        idx pos_dit = -1) {
        return qc1.match_circuit_right(qc2, target, pos_dit);
    }

  private:
    /**
     * \brief qpp::IDisplay::display() override
     *
     * Writes to the output stream a textual representation of the quantum
     * circuit
     *
     * \param os Output stream passed by reference
     * \return Reference to the output stream
     */
    std::ostream& display(std::ostream& os) const override {
        os << "[QCircuit ";
        os << "nq: " << nq_ << ", nc: " << nc_ << ", d: " << d_;
        if (!name_.empty())
            os << ", name: \"" << name_ << '"';
        os << "]\n";

        std::string sep{};
        for (auto&& elem : *this) {
            os << sep << elem;
            sep = '\n';
        }

        /* os << "\n$";
        os << "\nmeasured/discarded (destructive): "
           << disp(get_measured(), ", ");
        os << "\nmeasured (non-destructive): " << disp(get_measured_nd(), ", ");
        os << "\nmeasurement dits: " << disp(get_measurement_dits(), ", "); */

        return os;
    }
}; /* class QCircuit */

} /* namespace qpp */

#endif /* CLASSES_CIRCUITS_CIRCUITS_HPP_ */<|MERGE_RESOLUTION|>--- conflicted
+++ resolved
@@ -3928,11 +3928,7 @@
 
     /**
      * \brief Vector of clean qudits
-<<<<<<< HEAD
-     * \see qpp::QCircuit::is_clean_qudit(), qpp::QCircuit::get_clean_qudits()
-=======
      * \see qpp::QCircuit::is_clean_qudit(), qpp::QCircuit::get_dirty_qudits()
->>>>>>> 6f1c067c
      *
      * \return Vector of clean qudits
      */
@@ -3957,11 +3953,7 @@
 
     /**
      * \brief Vector of clean classical dits
-<<<<<<< HEAD
-     * \see qpp::QCircuit::is_clean_dit(), qpp::QCircuit::get_clean_dits()
-=======
      * \see qpp::QCircuit::is_clean_dit(), qpp::QCircuit::get_dirty_dits()
->>>>>>> 6f1c067c
      *
      * \return Vector of clean classical dits
      */
@@ -3975,23 +3967,8 @@
     }
 
     /**
-<<<<<<< HEAD
-     * \brief Vector of dirty qudits
-     * \see qpp::QCircuit::get_clean_qudits()
-     *
-     * \return Vector of dirty qudits
-     */
-    std::vector<idx> get_dirty_qudits() const {
-        return complement(get_clean_qudits(), get_nq());
-    }
-
-    /**
-     * \brief Vector of dirty classical dits
-     * \see qpp::QCircuit::get_clean_dits()
-=======
      * \brief Vector of dirty classical dits
      * \see qpp::QCircuit::is_clean_dit(), qpp::QCircuit::get_clean_dits()
->>>>>>> 6f1c067c
      *
      * \return Vector of dirty classical dits
      */
@@ -4301,7 +4278,6 @@
 
         ss.str("");
         ss.clear();
-<<<<<<< HEAD
         ss << disp(get_measured_nd(), ", ");
         result += "\"measured (non-destructive)\": " + ss.str() + ", ";
 
@@ -4309,17 +4285,6 @@
         ss.clear();
         ss << disp(get_measurement_dits(), ", ");
         result += "\"measurement dits\": " + ss.str();
-=======
-        ss << disp(get_non_measured(), ", ");
-        result +=
-            "\"non-measured (destructively)/non-discarded\": " + ss.str() +
-            ", ";
-
-        ss.str("");
-        ss.clear();
-        ss << disp(get_dirty_dits(), ", ");
-        result += "\"dirty (used) dits\": " + ss.str();
->>>>>>> 6f1c067c
 
         if (enclosed_in_curly_brackets)
             result += "}";
